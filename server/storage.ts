--- conflicted
+++ resolved
@@ -1181,20 +1181,9 @@
   }
 
   // Simplified implementations for complex business logic methods
-<<<<<<< HEAD
   async approveReturn(transferId: number,returnReason:any, userId: number): Promise<boolean> {
     await this.updateTransfer(transferId, { status: 'return_approved',returnReason, approvedBy: userId });
     return true;
-=======
-  async approveReturn(transferId: number, returnReason: string, userId: number): Promise<any> {
-    const updatedTransfer = await this.updateTransfer(transferId, { 
-      status: 'return_approved', 
-      returnReason,
-      approvedBy: userId,
-      updatedAt: new Date()
-    });
-    return updatedTransfer;
->>>>>>> 19ac5950
   }
 
   async approveDisposal(transferId: number, disposalReason: string, userId: number): Promise<any> {
