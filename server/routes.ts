--- conflicted
+++ resolved
@@ -594,29 +594,12 @@
         const exists = allUsers.find(u => u.email === cleanUserData.email && u.id !== userId);
         if (exists) return res.status(400).json({ message: "Email already exists" });
       }
-<<<<<<< HEAD
 
       // 6️⃣ Handle warehouse logic
       if (
         cleanUserData.warehouseId !== undefined &&
         cleanUserData.warehouseId !== existingUser.warehouseId
       ) {
-=======
-      
-      // Filter out undefined values to prevent constraint issues
-      const cleanUserData = Object.entries(userData).reduce((acc, [key, value]) => {
-        if (value !== undefined && value !== "") {
-          acc[key] = value;
-        }
-        return acc;
-      }, {} as any);
-      
-      console.log("Clean user data for update:", JSON.stringify(cleanUserData, null, 2));
-      
-      // Validate warehouse manager assignments - check if any warehouses are being managed by this user
-      // Only validate if the warehouse assignment is actually changing
-      if (cleanUserData.warehouseId !== undefined && cleanUserData.warehouseId !== existingUser.warehouseId) {
->>>>>>> 19ac5950
         const allWarehouses = await storage.getAllWarehouses();
         const managed = allWarehouses.filter(w => w.managerId === userId);
 
@@ -1577,7 +1560,6 @@
   //     return res.status(401).json({ message: "Unauthorized" });
   //   }
     
-<<<<<<< HEAD
   //   try {
   //     const requestCode = `RQX-${(await storage.getAllRequests() ).length + 873}`;
   //     const requestData = insertRequestSchema.parse({
@@ -1607,40 +1589,6 @@
   //     if (req.body.items && Array.isArray(req.body.items)) {
   //       // Prepare batch data for request items
   //       const requestItemsData = [];
-=======
-    try {
-      // Generate unique request code
-      const allRequests = await storage.getAllRequests();
-      const requestCode = `REQ-${String(allRequests.length + 1000).padStart(4, '0')}`;
-      
-      const requestData = insertRequestSchema.parse({
-        ...req.body,
-        userId: req.user!.id,
-        requestCode: requestCode
-      });
-      
-      // Create request
-      const request = await storage.createRequest(requestData);
-      
-      // Optimized: Get inventory data once instead of per-item queries
-      const allInventory = await storage.getAllInventory();
-      const inventoryMap = new Map();
-      
-      // Create efficient lookup map: "itemId-warehouseId" -> inventory
-      for (const inv of allInventory) {
-        const key = `${inv.itemId}-${inv.warehouseId}`;
-        inventoryMap.set(key, inv);
-      }
-      
-      // Check stock availability for each item in the requested warehouse
-      let needsTransfer = false;
-      const transferRequirements = [];
-      
-      // Optimized: Batch create request items and process stock checks
-      if (req.body.items && Array.isArray(req.body.items)) {
-        // Prepare batch data for request items
-        const requestItemsData = [];
->>>>>>> 19ac5950
         
   //       for (const item of req.body.items) {
   //         try {
@@ -4987,11 +4935,7 @@
       
       const transferData = insertTransferSchema.parse({
         ...req.body,
-<<<<<<< HEAD
         transferCode,
-=======
-        transferCode: transferCode,
->>>>>>> 19ac5950
         initiatedBy: req.user!.id,
         expectedShipmentDate: req.body.expectedShipmentDate ? new Date(req.body.expectedShipmentDate) : null,
         expectedArrivalDate: req.body.expectedArrivalDate ? new Date(req.body.expectedArrivalDate) : null
@@ -5575,15 +5519,9 @@
         if (newStatus === 'in-transit' && transfer.status === 'approved') {
           return managesSourceWarehouse || user.role === 'admin';
         }
-<<<<<<< HEAD
         if (newStatus === 'completed'  && transfer.status === 'in-transit') {
           console.log('managesDestination warehouse ',managesDestinationWarehouse)
           return managesDestinationWarehouse || user.role==='admin';
-=======
-        // Destination warehouse can complete or request return from in-transit
-        if ((newStatus === 'completed' || newStatus === 'return_requested') && transfer.status === 'in-transit') {
-          return managesDestinationWarehouse;
->>>>>>> 19ac5950
         }
         // Admin approves return or disposal
         if ((newStatus === 'return_approved' || newStatus === 'disposed') && transfer.status === 'return_requested') {
@@ -5690,7 +5628,6 @@
 
 
 
-<<<<<<< HEAD
       const result = await db.transaction(async (tx) => {
             // Re-fetch transfer inside tx for consistency & use its source/destination ids
             const currentTransfer = await storage.getTransferTx(tx, transferId);
@@ -5723,31 +5660,6 @@
                   createdAt: new Date()
                 } as any);
               }
-=======
-              // Create transaction records for transfer out
-              const allTransactions1 = await storage.getAllTransactions();
-              await storage.createTransaction({
-                itemId: item.itemId,
-                sourceWarehouseId: updatedTransfer.sourceWarehouseId,
-                userId: req.user!.id,
-                requesterId: req.user!.id,
-                transactionType: 'check-out',
-                quantity: item.requestedQuantity,
-                transactionCode: `TRX-${allTransactions1.length + 1}`,
-              });
-
-              // Create transaction records for transfer in
-              const allTransactions2 = await storage.getAllTransactions();
-              await storage.createTransaction({
-                itemId: item.itemId,
-                destinationWarehouseId: updatedTransfer.destinationWarehouseId,
-                userId: req.user!.id,
-                requesterId: filteredData.receivedBy || req.user!.id,
-                transactionType: 'check-in',
-                quantity: item.actualQuantity || item.requestedQuantity,
-                transactionCode: `TRX-${allTransactions2.length + 1}`,
-              });
->>>>>>> 19ac5950
             }
 
             // ---------- COMPLETED or RETURNED flow: add to destination ----------
@@ -5777,7 +5689,6 @@
                 } as any);
               }
 
-<<<<<<< HEAD
               // optionally update transfer items (item-level actual quantities) if provided in request body
               const incomingItems = req.body.items;
               if (Array.isArray(incomingItems) && incomingItems.length > 0) {
@@ -5790,19 +5701,6 @@
                   });
                 }
               }
-=======
-              // Create transaction record for rejection
-              const allTransactions3 = await storage.getAllTransactions();
-              await storage.createTransaction({
-                itemId: item.itemId,
-                sourceWarehouseId: updatedTransfer.sourceWarehouseId,
-                userId: req.user!.id,
-                requesterId: req.user!.id,
-                transactionType: 'check-out',
-                quantity: item.requestedQuantity,
-                transactionCode: `TRX-${allTransactions3.length + 1}`,
-              });
->>>>>>> 19ac5950
             }
 
             // ---------- PARTIAL / RETURN REQUESTS / RETURNS special handling ----------
