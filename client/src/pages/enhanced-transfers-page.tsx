import { useState, useEffect } from "react";
import { useQuery, useMutation,useQueryClient } from "@tanstack/react-query";
import { z } from "zod";
import { useForm, useFieldArray } from "react-hook-form";
import { zodResolver } from "@hookform/resolvers/zod";
import { Button } from "@/components/ui/button";
import { Card, CardContent, CardHeader, CardTitle } from "@/components/ui/card";
import { Input } from "@/components/ui/input";
import { Label } from "@/components/ui/label";
import { Textarea } from "@/components/ui/textarea";
import {
  Table,
  TableBody,
  TableCell,
  TableHead,
  TableHeader,
  TableRow,
} from "@/components/ui/table";
import {
  Dialog,
  DialogContent,
  DialogDescription,
  DialogFooter,
  DialogHeader,
  DialogTitle,
} from "@/components/ui/dialog";
import {
  Select,
  SelectContent,
  SelectItem,
  SelectTrigger,
  SelectValue,
} from "@/components/ui/select";
import {
  Tabs,
  TabsContent,
  TabsList,
  TabsTrigger,
} from "@/components/ui/tabs";
import { Badge } from "@/components/ui/badge";
import { apiRequest } from "@/lib/queryClient";
import { 
  Loader2, 
  Plus, 
  Eye, 
  Truck, 
  Package, 
  Clock, 
  CheckCircle,
  RefreshCw, 
  X,
  Calendar,
  User,
  MapPin,
  Phone,
  FileText,
  Warehouse
} from "lucide-react";
import { useToast } from "@/hooks/use-toast";
import { useAuth } from "@/hooks/use-auth";
import { formatDateTime, formatDateTimeWithoutTimeZone, getStatusColor } from "@/lib/utils";
import { DataTablePagination } from "@/components/ui/data-table-pagination";
export interface TransferUpdate {
  id: number;
  transferId: number;
  updatedBy: number;
  status: string;
  updateType: string;
  description: string;
  metadata?: any;
  createdAt: string;
}

export interface User {
  id: number;
  name: string;
  username: string;
  email: string;
}

export interface Transfer {
  id: number;
  status: string;
  createdAt: string;
  approvedByUser?: User | null;
  initiatedByUser?: User | null;
  transferUpdates: TransferUpdate[];
}
export interface TimelineConfig {
  title: string;
  color: string;
}

export const statusConfig: Record<string, TimelineConfig> = {
  pending: { title: "Transfer Created", color: "blue" },
  approved: { title: "Transfer Approved", color: "green" },
  "in-transit": { title: "Items Dispatched", color: "yellow" },
  "partial-return-requested": { title: "Return Requested", color: "orange" },
  "return-requested": { title: "Return Requested", color: "orange" },
  "return-approved": { title: "Return Approved", color: "orange" },
  "return_shipped": { title: "Return Shipment Initiated", color: "blue" },
  returned: { title: "Return Completed", color: "green" },

  "return-rejected": { title: "Return Rejected", color: "red" },
  rejected: { title: "Transfer Rejected", color: "red" },
  disposed: { title: "Items Disposed", color: "gray" },
};
export interface TimelineItem {
  title: string;
  color: string;
  desc: string;
  time: string;
  by?: string;
}
export function buildTimeline(transfer: Transfer): TimelineItem[] {
  if (!transfer.transferUpdates) return [];

  return transfer.transferUpdates
    .sort(
      (a, b) =>
        new Date(a.createdAt).getTime() - new Date(b.createdAt).getTime()
    )
    .map((update): TimelineItem => {
      const conf = statusConfig[update.status] ?? {
        title: update.status,
        color: "gray",
      };

      // Determine who made this update
      const user: User | undefined =
        transfer.initiatedByUser?.id === update.updatedBy
          ? transfer.initiatedByUser
          : transfer.approvedByUser?.id === update.updatedBy
          ? transfer.approvedByUser
          : undefined;

      return {
        title: conf.title,
        color: conf.color,
        desc: update.description,
        time: update.createdAt,
        by: user?.name || `User #${update.updatedBy}`,
      };
    });
}
interface TimelineStepProps {
  step: TimelineItem;
}

export function TimelineStep({ step }: TimelineStepProps) {
  return (
    <div className="flex items-start gap-3 p-3 bg-gray-50 rounded-lg">
      <div className={`w-2 h-2 rounded-full mt-2 bg-${step.color}-500`} />

      <div className="flex-1">
        <div className="font-medium text-sm">{step.title}</div>

        <div className="text-xs text-gray-600">
          {formatDateTime(step.time)}
        </div>

        <div className="text-xs text-gray-700">{step.desc}</div>

        {step.by && (
          <div className="text-xs text-gray-500 mt-1">
            <span className="font-medium">By:</span> {step.by}
          </div>
        )}
      </div>
    </div>
  );
}


const transferItemSchema = z.object({
  itemId: z.string().min(1, { message: "Item is required" }),
  requestedQuantity: z.string().min(1, { message: "Quantity is required" }),
});

const formSchema = z.object({
  sourceWarehouseId: z.string().min(1, { message: "Source warehouse is required" }),
  destinationWarehouseId: z.string().min(1, { message: "Destination warehouse is required" }),
  transferMode: z.string().min(1, { message: "Transfer mode is required" }),
  expectedShipmentDate: z.string().optional(),
  expectedArrivalDate: z.string().optional(),
  courierName: z.string().optional(),
  handoverPersonName: z.string().optional(),
  handoverPersonContact: z.string().optional(),
  notes: z.string().optional(),
  items: z.array(transferItemSchema).min(1, { message: "At least one item is required" })
  .superRefine((items, ctx) => {
      const ids = items.map(i => i.itemId);
      const dupes = ids.filter((v, i, a) => a.indexOf(v) !== i);
      if (dupes.length > 0) {
        // add an error on the items array
        ctx.addIssue({
          code: z.ZodIssueCode.custom,
          message: "Each item can only be selected once",
        });
        // also add an error on individual duplicate indices if possible
        ids.forEach((id, idx) => {
          if (dupes.includes(id)) {
            ctx.addIssue({
              code: z.ZodIssueCode.custom,
              message: "Duplicate item",
              path: ["items", idx, "itemId"],
            });
          }
        });
        }
    }),
});

type FormValues = z.infer<typeof formSchema>;

const approvalSchema = z.object({
  receiptNumber: z.string().optional(),
  trackingNumber: z.string().optional(),
  courierName: z.string().optional(),
  expectedShipmentDate: z.string().optional(),
  expectedArrivalDate: z.string().optional(),
  actualShipmentDate: z.string().optional(),
  handoverPersonName: z.string().optional(),
  handoverPersonContact: z.string().optional(),
  notes: z.string().optional(),
});

const receiptSchema = z.object({
  receiptNumber: z.string().min(1, "Receipt number is required"),
  handoverDate: z.string().min(1, "Handover date is required"),
  notes: z.string().optional(),
});
const returnShippedSchema = z.object({
  returnCourierName: z.string().min(1, "Return Courier Name is required"),
  returnTrackingNumber: z.string().min(1, "Return Tracking Number is required"),
  returnShippedDate: z.string().min(1, "Return Shipped Date is required"),
});

const acceptanceSchema = z.object({
  receivedDate: z.string().min(1, "Received date is required"),
  overallCondition: z.string().optional(),
  receiverNotes: z.string().optional(),
  items: z.array(z.object({
    itemId: z.number(),
    transferItemId:z.number(),
    actualQuantity: z.number().min(0, "Quantity cannot be negative"),
    condition: z.string().min(1, "Condition is required"),
    notes: z.string().optional(),
    itemStatus: z.string().min(1,"Status is required")
  })),
});

type ApprovalFormValues = z.infer<typeof approvalSchema>;
type ReceiptFormValues = z.infer<typeof receiptSchema>;
type AcceptanceFormValues = z.infer<typeof acceptanceSchema>;
type ReturnShippedFormValues=z.infer<typeof returnShippedSchema>;

export default function EnhancedTransfersPage() {
  const { toast } = useToast();
  const { user } = useAuth();
  const [isDialogOpen, setIsDialogOpen] = useState(false);
  const [approvalDialogOpen, setApprovalDialogOpen] = useState(false);
  const [detailsDialogOpen, setDetailsDialogOpen] = useState(false);
  const [receiptDialogOpen, setReceiptDialogOpen] = useState(false);
  const [returnShippedDialogOpen,setReturnShippedDialogOpen]= useState(false);
  const [acceptanceDialogOpen, setAcceptanceDialogOpen] = useState(false);
  const [auditDialogOpen, setAuditDialogOpen] = useState(false);
  const [rejectionDialogOpen, setRejectionDialogOpen] = useState(false);
  const [selectedTransfer, setSelectedTransfer] = useState<any>(null);
  const [activeTab, setActiveTab] = useState("all");
  const [refreshKey, setRefreshKey] = useState(0);
  const [rejectionReason, setRejectionReason] = useState("");
  const [rejectReturnRequestDialog,setRejectReturnRequestDialog]=useState(false);
  const [disposalReason,setDisposalReason]=useState("");
  const queryClient=useQueryClient();
  

  const { data: transfers, isLoading: transfersLoading } = useQuery({
    queryKey: ["/api/transfers", refreshKey],
    refetchInterval: 30000, // Refresh every 30 seconds
  });

  const { data: items, isLoading: itemsLoading } = useQuery({
    queryKey: ["/api/items", refreshKey],
  });

  const { data: inventory } = useQuery({
    queryKey: ["/api/inventory", refreshKey],
  });

  const { data: warehouses, isLoading: warehousesLoading } = useQuery({
    queryKey: ["/api/warehouses/stats", refreshKey],
  });
  const { data: users, isLoading: userLoading } = useQuery({
    queryKey: ["/api/users", refreshKey],
  });
  const { data: usersName,isLoading:userNameLoading} = useQuery({
    queryKey:["/api/usersName",refreshKey]
  })

  const form = useForm<FormValues>({
    resolver: zodResolver(formSchema),
    defaultValues: {
      sourceWarehouseId: user?.warehouseId ? user.warehouseId.toString() : "",
      destinationWarehouseId: "",
      transferMode: "courier",
      expectedShipmentDate: "",
      expectedArrivalDate: "",
      courierName: "",
      handoverPersonName: "",
      handoverPersonContact: "",
      notes: "",
      items: [{ itemId: "", requestedQuantity: "1" }],
    },
  });

  const { fields, append, remove } = useFieldArray({
    control: form.control,
    name: "items",
  });

  const receiptForm = useForm<ReceiptFormValues>({
    resolver: zodResolver(receiptSchema),
    defaultValues: {
      receiptNumber: "",
      handoverDate: "",
      notes: "",
    },
  });
  const return_shippmentForm = useForm<ReturnShippedFormValues>({
    resolver: zodResolver(returnShippedSchema),
    defaultValues: {
      returnCourierName:"",
      returnTrackingNumber:"",
      returnShippedDate:""
    },
  });


  const approvalForm = useForm<ApprovalFormValues>({
    resolver: zodResolver(approvalSchema),
    defaultValues: {
      receiptNumber: "",
      trackingNumber: "",
      courierName: "",
      expectedShipmentDate: "",
      expectedArrivalDate: "",
      actualShipmentDate: "",
      handoverPersonName: "",
      handoverPersonContact: "",
      notes: "",
    },
  });

  const acceptanceForm = useForm<AcceptanceFormValues>({
    resolver: zodResolver(acceptanceSchema),
    defaultValues: {
      receivedDate: "",
      overallCondition: "good",
      receiverNotes: "",
      items: [],
    },
  });
  const acceptanceItems = acceptanceForm.watch("items") || [];
  const acceptanceButtonLabel = (() => {
    if (!Array.isArray(acceptanceItems) || acceptanceItems.length === 0) return "Submit";
    const statuses = acceptanceItems.map((it: any) => it?.itemStatus);
    if (statuses.every(s => s === "Accepted")) return "Accept Transfer";
    if (statuses.every(s => s === "Returned")) return "Return Transfer";
    if (statuses.some(s => s === "Returned")) return "Partial Return";
    return "Accept Transfer";
  })();

  const createTransferMutation = useMutation({
    mutationFn: async (data: FormValues) => {
      const transferData = {
        ...data,
        expectedShipmentDate: data.expectedShipmentDate ? new Date(data.expectedShipmentDate) : null,
        expectedArrivalDate: data.expectedArrivalDate ? new Date(data.expectedArrivalDate) : null,
        sourceWarehouseId: parseInt(data.sourceWarehouseId),
        destinationWarehouseId: parseInt(data.destinationWarehouseId),
        items: data.items.map(item => ({
          itemId: parseInt(item.itemId),
          requestedQuantity: typeof item.requestedQuantity === 'string' ? parseInt(item.requestedQuantity) : item.requestedQuantity,
        })),
      };

      const response = await fetch("/api/transfers", {
        method: "POST",
        headers: { "Content-Type": "application/json" },
        body: JSON.stringify(transferData),
      });

      if (!response.ok) {
        throw new Error(`Failed to create transfer: ${response.statusText}`);
      }

      return response.json();
    },
    onSuccess: async () => {
      // Force complete component re-render with fresh data
      setRefreshKey(prev => prev + 1);
      
      setIsDialogOpen(false);
      form.reset();
      toast({
        title: "Success",
        description: "Transfer created successfully",
      });
    },
    onError: (error: any) => {
      toast({
        title: "Error",
        description: error.message || "Failed to create transfer",
        variant: "destructive",
      });
    },
  });

  const updateTransferMutation = useMutation({
    mutationFn: async ({ id, ...data }: any) => {
      const response = await fetch(`/api/transfers/${id}`, {
        method: "PATCH",
        headers: { "Content-Type": "application/json" },
        body: JSON.stringify(data),
      });

      if (!response.ok) {
        const errorData= await response.json();
        throw new Error( errorData.message || `Failed to update transfer: ${response.statusText}`);
      }

      return response.json();
    },
    onSuccess: async () => {
      // Force immediate cache invalidation and refetch
      await queryClient.invalidateQueries({ queryKey: ["/api/transfers"] });
      await queryClient.invalidateQueries({ queryKey: ["/api/items"] });
      await queryClient.invalidateQueries({ queryKey: ["/api/warehouses"] });
      await queryClient.refetchQueries({ queryKey: ["/api/transfers"], type: 'active' });
      
      toast({
        title: "Success",
        description: "Transfer updated successfully",
      });
    },
    onError: (error: any) => {
      toast({
        title: "Error",
        description: error.message || "Failed to update transfer",
        variant: "destructive",
      });
    },
  });
  const returnDeliveryMutation = useMutation({
    mutationFn: async ({id,...data}: any)=>{
      const response = await fetch(`/api/transfers/${id}`,{
        method:"PATCH",
        headers: {"Content-Type":"application/json"},
        body: JSON.stringify(data),
      });
      if(!response.ok){
        throw new Error(`Failed to update transfer: ${response.statusText}`)
      }
      return response.json();
    },
    onSuccess: async () => {
      // Force immediate cache invalidation and refetch
      await queryClient.invalidateQueries({ queryKey: ["/api/transfers"] });
      await queryClient.invalidateQueries({ queryKey: ["/api/items"] });
      await queryClient.invalidateQueries({ queryKey: ["/api/warehouses"] });
      await queryClient.refetchQueries({ queryKey: ["/api/transfers"], type: 'active' });
      toast({
        title: "Success",
        description: "Transfer updated successfully",
      });
    },
    onError: (error: any) => {
      toast({
        title: "Error",
        description: error.message || "Failed to update transfer",
        variant: "destructive",
      });
    },

  })
  const returnShippmentMutation = useMutation({
    mutationFn: async ({ id, ...data }: any) => {
      const response = await fetch(`/api/transfers/${id}/return-shipment`, {
        method: "Post",
        headers: { "Content-Type": "application/json" },
        body: JSON.stringify(data),
      });

      if (!response.ok) {
        throw new Error(`Failed to update transfer: ${response.statusText}`);
      }

      return response.json();
    },
    onSuccess: async () => {
      // Force immediate cache invalidation and refetch
      await queryClient.invalidateQueries({ queryKey: ["/api/transfers"] });
      await queryClient.invalidateQueries({ queryKey: ["/api/items"] });
      await queryClient.invalidateQueries({ queryKey: ["/api/warehouses"] });
      await queryClient.refetchQueries({ queryKey: ["/api/transfers"], type: 'active' });
      setReturnShippedDialogOpen(false)
      toast({
        title: "Success",
        description: "Transfer updated successfully",
      });
    },
    onError: (error: any) => {
      toast({
        title: "Error",
        description: error.message || "Failed to update transfer",
        variant: "destructive",
      });
    },
  });


  const rejectTransferMutation = useMutation({
    mutationFn: async ({ id, rejectionReason }: { id: number; rejectionReason: string }) => {
      const response = await fetch(`/api/transfers/${id}/reject`, {
        method: "POST",
        headers: { "Content-Type": "application/json" },
        body: JSON.stringify({ rejectionReason }),
      });

      if (!response.ok) {
        throw new Error(`Failed to reject transfer: ${response.statusText}`);
      }

      return response.json();
    },
    onSuccess: async () => {
      await queryClient.invalidateQueries({ queryKey: ["/api/transfers"] });
      setRejectionDialogOpen(false);
      setRejectionReason("");
      setSelectedTransfer(null);
      
      toast({
        title: "Transfer Rejected",
        description: "Transfer has been rejected successfully",
      });
    },
    onError: (error: any) => {
      toast({
        title: "Error",
        description: error.message || "Failed to reject transfer",
        variant: "destructive",
      });
    },
  });

  const rejectReturnRequestMutation = useMutation({
    mutationFn: async ({ id, disposalReason,status }: { id: number; disposalReason: string,status:string }) => {
      const response = await fetch(`/api/transfers/${id}`, {
        method: "PATCH",
        headers: { "Content-Type": "application/json" },
        body: JSON.stringify({ disposalReason,status }),
      });

      if (!response.ok) {
        throw new Error(`Failed to reject transfer: ${response.statusText}`);
      }

      return response.json();
    },
    onSuccess: async () => {
      await queryClient.invalidateQueries({ queryKey: ["/api/transfers"] });
      setRejectReturnRequestDialog(false);
      setDisposalReason("");
      setSelectedTransfer(null);
      
      toast({
        title: "Transfer Rejected",
        description: "Transfer has been disposed successfully",
      });
    },
    onError: (error: any) => {
      toast({
        title: "Error",
        description: error.message || "Failed to dispose transfer",
        variant: "destructive",
      });
    },
  });

  const handleSubmit = (data: FormValues) => {
    createTransferMutation.mutate(data);
  };

  const handleUpdateStatus = (transferId: number, newStatus: string, updateData: any = {}) => {
    updateTransferMutation.mutate({
      id: transferId,
      status: newStatus,
      updateType: 'status_change',
      updateDescription: `Status changed to ${newStatus}`,
      ...updateData,
    });
  };
  const handleReturnDeliver = (transferId:number) => {
    returnDeliveryMutation.mutate({
      id:transferId,
      status:'returned'
    })
  }

  const handleReceiptSubmit = (data: ReceiptFormValues) => {
    if (!selectedTransfer) return;
    
    updateTransferMutation.mutate({
      id: selectedTransfer.id,
      receiptNumber: data.receiptNumber,
      handoverDate: new Date(data.handoverDate),
      status: 'in-transit',
      notes: data.notes,
      updateType: 'receipt_info',
      updateDescription: 'Receipt information updated',
    });
    
    setReceiptDialogOpen(false);
    receiptForm.reset();
  };
  const handleReturnShippedSubmit = (data: ReturnShippedFormValues) => {
    if (!selectedTransfer) return;
    
    returnShippmentMutation.mutate({
      id: selectedTransfer.id,
      returnCourierName: data.returnCourierName,
      returnShippedDate: new Date(data.returnShippedDate),
      returnTrackingNumber: data.returnTrackingNumber,
      status: 'returnShipment',
    });
    
    setReceiptDialogOpen(false);
    return_shippmentForm.reset();
  };

  const handleApprovalSubmit = (data: ApprovalFormValues) => {
    if (!selectedTransfer) return;
    
    const approvalData: any = {
      status: 'approved',
      updateType: 'approval',
      updateDescription: 'Transfer approved with transit details',
    };

    // Add all fields from the approval form
    if (data.receiptNumber) approvalData.receiptNumber = data.receiptNumber;
    if (data.trackingNumber) approvalData.trackingNumber = data.trackingNumber;
    if (data.courierName) approvalData.courierName = data.courierName;
    if (data.expectedShipmentDate) approvalData.expectedShipmentDate = new Date(data.expectedShipmentDate);
    if (data.expectedArrivalDate) approvalData.expectedArrivalDate = new Date(data.expectedArrivalDate);
    if (data.actualShipmentDate) approvalData.actualShipmentDate = new Date(data.actualShipmentDate);
    if (data.handoverPersonName) approvalData.handoverPersonName = data.handoverPersonName;
    if (data.handoverPersonContact) approvalData.handoverPersonContact = data.handoverPersonContact;
    if (data.notes) approvalData.notes = data.notes;

    updateTransferMutation.mutate({
      id: selectedTransfer.id,
      ...approvalData,
    });
    
    setApprovalDialogOpen(false);
    approvalForm.reset();
  };

  const handleAcceptanceSubmit = (data: AcceptanceFormValues) => {
    console.log("✅ Form submitted with data:", data);

    if (!selectedTransfer) return;
    let overallCondition;
    if (data.items.every(item => item.itemStatus === "Accepted")) {
      overallCondition = "completed";
    } else if (data.items.every(item => item.itemStatus === "Returned")) {
      overallCondition = "return-requested";
    } else if (data.items.some(item => item.itemStatus === "Returned")) {
      overallCondition = "partial-return-requested";
    } 
    
    
    updateTransferMutation.mutate({
      id: selectedTransfer.id,
      receivedBy: user?.id,
      receivedDate: new Date(data.receivedDate),
      overallCondition,
      receiverNotes: data.receiverNotes,
<<<<<<< HEAD
      status: overallCondition,
      updateType: 'receipt_confirmation',
      updateDescription: `Transfer is ${overallCondition}`,
      items: data.items
=======
      status: isAccepted ? 'completed' : 'return_requested',
      returnReason: isAccepted ? undefined : data.receiverNotes,
      updateType: 'receipt_confirmation',
      updateDescription: isAccepted ? 'Transfer completed and accepted' : 'Return requested - awaiting admin approval',
>>>>>>> 19ac5950
    });
    
    setAcceptanceDialogOpen(false);
    acceptanceForm.reset();
  };

  const getItemName = (itemId: number) => {
    if (!items || !Array.isArray(items)) return `Item #${itemId}`;
    const item = items.find((i: any) => i.id === itemId);
    return item ? item.name : `Item #${itemId}`;
  };
  const getUserName = (userId: number) => {
    if (!usersName) return "";
    const user = usersName.find((u: any) => u.id === userId);
    return user ? user.name : "";
  };

  const getWarehouseName = (warehouseId: number) => {
    if (!warehouses || !Array.isArray(warehouses)) return `Warehouse #${warehouseId}`;
    const warehouse = warehouses.find((w: any) => w.id === warehouseId);
    return warehouse ? warehouse.name : `Warehouse #${warehouseId}`;
  };
  const sourceWarehouseId = parseInt(form.watch("sourceWarehouseId") || "0");

  // Filter inventories for the selected warehouse
  const warehouseInventory = inventory?.filter(
    (inv) => inv.warehouseId === sourceWarehouseId 
  ) || [];

  // Extract itemIds that exist in this warehouse
  const availableItemIds = warehouseInventory.map(inv => inv.itemId);
  const itemsAvailableInWarehouse = items?.filter(item =>
    availableItemIds.includes(item.id)
  ) || [];



  const getItemQuantity = (itemId: number, warehouseId: number) => {
    if (!inventory || !Array.isArray(inventory)) return 0;
    const inventoryItem = inventory.find((inv: any) => 
      inv.itemId === itemId && inv.warehouseId === warehouseId
    );
    return inventoryItem ? inventoryItem.quantity : 0;
  };

  const getStatusBadge = (status: string) => {
    const statusConfig = {
      pending: { variant: "outline", color: "text-yellow-700 bg-yellow-50 border-yellow-200", icon: Clock },
      approved: { variant: "outline", color: "text-blue-700 bg-blue-50 border-blue-200", icon: CheckCircle },
      "in-transit": { variant: "outline", color: "text-orange-700 bg-orange-50 border-orange-200", icon: Truck },
      completed: { variant: "outline", color: "text-green-700 bg-green-50 border-green-200", icon: Package },
      cancelled: { variant: "outline", color: "text-red-700 bg-red-50 border-red-200", icon: X },
    };

    const config = statusConfig[status as keyof typeof statusConfig] || statusConfig.pending;
    const IconComponent = config.icon;

    return (
      <Badge className={config.color}>
        <IconComponent className="w-3 h-3 mr-1" />
        {status.charAt(0).toUpperCase() + status.slice(1).replace('-', ' ')}
      </Badge>
    );
  };

  const getTransferModeIcon = (mode: string) => {
    switch (mode) {
      case 'courier':
        return <Truck className="w-4 h-4" />;
      case 'handover':
        return <User className="w-4 h-4" />;
      case 'pickup':
        return <MapPin className="w-4 h-4" />;
      default:
        return <Package className="w-4 h-4" />;
    }
  };
  // 1️⃣ Start with all transfers
let roleFilteredTransfers =
  transfers && Array.isArray(transfers) ? transfers : [];

// 2️⃣ If user is warehouse operator (employee + isWarehouseOperator = true), filter transfers
if (user?.role === "employee" && user?.isWarehouseOperator && user?.warehouseId) {
  roleFilteredTransfers = roleFilteredTransfers?.filter((t: any) =>
    t.sourceWarehouseId === user.warehouseId ||
    t.destinationWarehouseId === user.warehouseId
  )|| [];
}
// 3️⃣ Other roles: admin, managers → see all transfers (no change)

<<<<<<< HEAD

  const filteredTransfers = (Array.isArray(roleFilteredTransfers) ? roleFilteredTransfers : []).filter((transfer: any) => {
    switch (activeTab) {
      case "pending":
        return transfer.status === "pending" ;
        // || transfer.status === "approved";
      case "in-transit":
        return transfer.status === "in-transit";
      case "completed":
        return transfer.status === "completed";
      case "returned":
        return transfer.status === "returned";
      case "rejected":
        return transfer.status === "rejected";
      default:
        return true;
    }
  });
  const sortedTransfers = (filteredTransfers && Array.isArray(filteredTransfers) ? [...filteredTransfers] : [])
  .sort((a: any, b: any) => {
    return new Date(b.createdAt).getTime() - new Date(a.createdAt).getTime();
  });
=======
  const filteredTransfers = (transfers && Array.isArray(transfers) ? transfers : [])
    .filter((transfer: any) => {
      switch (activeTab) {
        case "pending":
          return transfer.status === "pending" || transfer.status === "approved";
        case "in-transit":
          return transfer.status === "in-transit";
        case "completed":
          return transfer.status === "completed";
        case "returned":
          return transfer.status === "returned";
        case "rejected":
          return transfer.status === "rejected";
        default:
          return true;
      }
    })
    .sort((a: any, b: any) => {
      // Sort by creation date, latest first
      const dateA = new Date(a.createdAt).getTime();
      const dateB = new Date(b.createdAt).getTime();
      return dateB - dateA;
    });
>>>>>>> 19ac5950

  // Check if there are enough warehouses for transfers
  const activeWarehouses = warehouses?.filter((w: any) => w.isActive) || [];
  const hasEnoughWarehouses = activeWarehouses.length >= 2;
  const selectedItemIds = (form.watch("items") || []).map((it: any) => it?.itemId).filter(Boolean);
  const acceptanceIsReturn = Array.isArray(acceptanceItems) && acceptanceItems.some((it: any) => it?.itemStatus === "Returned");
  const acceptanceButtonVariant = acceptanceIsReturn ? "destructive" : undefined;


  return (
      <div className="space-y-6">
        <div className="flex justify-between items-center">
          <h1 className="text-3xl font-bold">Transfer Management</h1>
          {hasEnoughWarehouses ? (
            <Button onClick={() => setIsDialogOpen(true)}>
              <Plus className="mr-2 h-4 w-4" />
              Create Transfer
            </Button>
          ) : null}
        </div>

        <Tabs value={activeTab} onValueChange={setActiveTab}>
          <TabsList className="grid w-full grid-cols-6">
            <TabsTrigger value="all">All Transfers</TabsTrigger>
            <TabsTrigger value="pending">Pending</TabsTrigger>
            <TabsTrigger value="in-transit">In Transit</TabsTrigger>
            <TabsTrigger value="completed">Completed</TabsTrigger>
            <TabsTrigger value="returned">Returned</TabsTrigger>
            <TabsTrigger value="rejected">Rejected</TabsTrigger>
          </TabsList>

          <TabsContent value={activeTab} className="space-y-4">
            <Card>
              <CardHeader>
                <div className="flex items-center justify-between">
                  <CardTitle className="flex items-center gap-2">
                    <Package className="h-5 w-5" />
                    {activeTab === "all" ? "All Transfers" :
                     activeTab === "pending" ? "Pending Transfers" :
                     activeTab === "in-transit" ? "In Transit" : "Completed Transfers"}
                  </CardTitle>
                  <Button
                    variant="outline"
                    size="sm"
                    onClick={async () => {
                      try {
                        // Clear all relevant query caches
                        await queryClient.invalidateQueries({ queryKey: ['/api/transfers'] });
                        await queryClient.invalidateQueries({ queryKey: ['/api/items'] });
                        await queryClient.invalidateQueries({ queryKey: ['/api/warehouses/stats'] });
                        await queryClient.invalidateQueries({ queryKey: ['/api/users'] });
                        
                        
                        
                        toast({
                          title: "Refreshed",
                          description: "Transfers table has been refreshed with latest data",
                        });
                      } catch (error) {
                        console.error('Refresh error:', error);
                        toast({
                          title: "Refresh Failed",
                          description: "Unable to refresh data. Please try again.",
                          variant: "destructive",
                        });
                      }
                    }}
                    className="ml-2"
                  >
                    <RefreshCw className="h-4 w-4" />
                  </Button>
                </div>
              </CardHeader>
              <CardContent>
                <DataTablePagination data={sortedTransfers}>
                  {(paginatedTransfers) => (
                    <div className="overflow-x-auto">
                      <Table>
                        <TableHeader>
                          <TableRow>
                            <TableHead>Transfer Code</TableHead>
                            <TableHead>Source</TableHead>
                            <TableHead>Destination</TableHead>
                            <TableHead>Mode</TableHead>
                            <TableHead>Items</TableHead>
                            <TableHead>Status</TableHead>
                            <TableHead>Created</TableHead>
                            <TableHead>Expected Shipment</TableHead>
                            <TableHead>Actions</TableHead>
                          </TableRow>
                        </TableHeader>
                        <TableBody>
                          {transfersLoading ? (
                            <TableRow>
                              <TableCell colSpan={9} className="text-center py-8">
                                <Loader2 className="h-6 w-6 animate-spin mx-auto" />
                              </TableCell>
                            </TableRow>
                          ) : paginatedTransfers.length === 0 ? (
                            <TableRow>
                              <TableCell colSpan={9} className="text-center py-8 text-gray-500">
                                No transfers found
                              </TableCell>
                            </TableRow>
                          ) : (
                            paginatedTransfers.map((transfer: any) => (
                          <TableRow key={transfer.id}>
                            <TableCell className="font-medium">
                              {transfer.transferCode}
                            </TableCell>
                            <TableCell>
                              <div className="text-sm">
                                <div className="font-medium">{transfer.sourceWarehouse?.name}</div>
                                <div className="text-gray-500">{transfer.sourceWarehouse?.location}</div>
                              </div>
                            </TableCell>
                            <TableCell>
                              <div className="text-sm">
                                <div className="font-medium">{transfer.destinationWarehouse?.name}</div>
                                <div className="text-gray-500">{transfer.destinationWarehouse?.location}</div>
                              </div>
                            </TableCell>
                            <TableCell>
                              <div className="flex items-center gap-2">
                                {getTransferModeIcon(transfer.transferMode)}
                                <span className="capitalize">{transfer.transferMode}</span>
                              </div>
                            </TableCell>
                            <TableCell>
                              <span className="text-sm font-medium">
                                {transfer.items?.length || 0} items
                              </span>
                            </TableCell>
                            <TableCell>
                              {getStatusBadge(transfer.status)}
                            </TableCell>
                            <TableCell>
                              <div className="flex items-center gap-1 text-sm">
                                <Calendar className="w-3 h-3" />
                                {formatDateTime(transfer.createdAt)}
                              </div>
                            </TableCell>
                            <TableCell>
                              {transfer.expectedShipmentDate ? (
                                <div className="flex items-center gap-1 text-sm">
                                  <Calendar className="w-3 h-3" />
                                  {formatDateTime(transfer.expectedShipmentDate)}
                                </div>
                              ) : (
                                <span className="text-gray-400">Not set</span>
                              )}
                            </TableCell>
                            <TableCell>
                              <div className="flex items-center gap-2">
                                <Button
                                  variant="ghost"
                                  size="sm"
                                  onClick={() => {
                                    setSelectedTransfer(transfer);
                                    setDetailsDialogOpen(true);
                                  }}
                                  title="View transfer details"
                                >
                                  <Eye className="h-4 w-4" />
                                </Button>
                                <Button
                                  variant="ghost"
                                  size="sm"
                                  onClick={() => {
                                    setSelectedTransfer(transfer);
                                    setAuditDialogOpen(true);
                                  }}
                                  title="View audit trail"
                                  className="text-purple-600"
                                >
                                  <FileText className="h-4 w-4" />
                                </Button>
                                {transfer.status === "pending" && (
                                  <>{(user?.role === 'admin' || transfer.sourceWarehouse?.managerId === user?.id) && (
                                    <Button
                                      variant="ghost"
                                      size="sm"
                                      className="text-green-600"
                                      onClick={() => {
                                        setSelectedTransfer(transfer);
                                        setApprovalDialogOpen(true);
                                      }}
                                      title="Approve transfer and enter transit details"
                                    >
                                      <CheckCircle className="h-4 w-4" />
                                    </Button>
                                  )}
                                    {(user?.role === 'admin' || transfer.sourceWarehouse?.managerId === user?.id) && (
                                      <Button
                                        variant="ghost"
                                        size="sm"
                                        className="text-red-600"
                                        onClick={() => {
                                          setSelectedTransfer(transfer);
                                          setRejectionDialogOpen(true);
                                        }}
                                        title="Reject or cancel transfer"
                                      >
                                        <X className="h-4 w-4" />
                                      </Button>
                                    )}
                                  </>
                                )}
<<<<<<< HEAD
                                {transfer.status === "approved" && (transfer.sourceWarehouse?.managerId === user?.id|| user?.role === "admin") && (
              
=======
                                {transfer.status === "approved" && (user?.role === 'admin' || transfer.sourceWarehouse?.managerId === user?.id) && (
>>>>>>> 19ac5950
                                  <Button
                                    variant="ghost"
                                    size="sm"
                                    className="text-blue-600"
                                    onClick={() => {
                                      setSelectedTransfer(transfer);
                                      setReceiptDialogOpen(true);
                                    }}
                                    title="Add receipt and handover details"
                                  >
                                    <FileText className="h-4 w-4" />
                                  </Button>
                                )}
<<<<<<< HEAD
                                {transfer.status === "in-transit" && (transfer.destinationWarehouse?.managerId === user?.id || user?.role==='admin')&& (
=======
                                {transfer.status === "in-transit" && (user?.role === 'admin' || transfer.destinationWarehouse?.managerId === user?.id) && (
>>>>>>> 19ac5950
                                  <Button
                                    variant="ghost"
                                    size="sm"
                                    className="text-green-600"
                                    onClick={() => {
                                      setSelectedTransfer(transfer);
                                      acceptanceForm.setValue('items', transfer.items?.map((item: any) => ({
                                        itemId: item.itemId,
                                        transferItemId: item.id,
                                        actualQuantity: item.requestedQuantity,
                                        condition: 'good',
                                        notes: '',
                                        itemStatus:'Accepted'
                                      })) || []);
                                      setAcceptanceDialogOpen(true);
                                    }}
                                    title="Accept or return transfer"
                                  >
                                    <Package className="h-4 w-4" />
                                  </Button>
                                )}
                                {(transfer.status === "return-requested" || transfer.status ==='partial-return-requested'   )&& (transfer.sourceWarehouse?.managerId === user?.id || user?.role==='admin' ) && (
                                  <>
                                    <Button
                                      variant="ghost"
                                      size="sm"
                                      className="text-green-600"
                                      onClick={() => handleUpdateStatus(transfer.id, "return-approved")}
                                      title="Approve return transfer request"
                                    >
                                      <CheckCircle className="h-4 w-4" />
                                    </Button>
                                    {(user?.role === 'admin' || transfer.initiatedBy === user?.id) && (
                                      <Button
                                        variant="ghost"
                                        size="sm"
                                        className="text-red-600"
                                        onClick={() => {
                                          // handleUpdateStatus(transfer.id,'return-rejected')
                                          setSelectedTransfer(transfer);
                                          setRejectReturnRequestDialog(true);
                                        }}
                                        title="Reject or cancel transfer"
                                      >
                                        <X className="h-4 w-4" />
                                      </Button>
                                    )}
                                  </>
                                )}
                                {transfer.status === "return-approved" && (transfer.destinationWarehouse?.managerId === user?.id || user.role==='admin')&& (
                                  <Button
                                    variant="ghost"
                                    size="sm"
                                    className="text-blue-600"
                                    onClick={() => {
                                      setSelectedTransfer(transfer);
                                      setReturnShippedDialogOpen(true);
                                    }}
                                    title="Add receipt and handover details"
                                  >
                                    <FileText className="h-4 w-4" />
                                  </Button>
                                )}
                                {transfer.status === "return_shipped" && (transfer.sourceWarehouse?.managerId === user?.id || user.role==='admin' )&& (
                                  <Button
                                    variant="ghost"
                                    size="sm"
                                    className="text-blue-600"
                                    onClick={() => {

                                      handleReturnDeliver(transfer.id)
                                    }}
                                    title="Accept the returned Goods"
                                  >
                                    <FileText className="h-4 w-4" />
                                  </Button>
                                )}
                              </div>
                            </TableCell>
                          </TableRow>
                        ))
                      )}
                    </TableBody>
                  </Table>
                </div>
              )}
            </DataTablePagination>
          </CardContent>
            </Card>

            {/* Warehouse Requirement Message */}
            {!hasEnoughWarehouses && (
              <Card className="mt-4">
                <CardContent className="py-8 text-center">
                  <div className="space-y-4">
                    <div className="mx-auto w-16 h-16 bg-gray-100 rounded-full flex items-center justify-center">
                      <Warehouse className="w-8 h-8 text-gray-400" />
                    </div>
                    <div className="space-y-2">
                      <p className="text-gray-600">
                        You cannot create Transfers due to non-availability of multiple warehouses in the system
                      </p>
                      <Button 
                        onClick={() => {
                          window.location.href = '/warehouses';
                        }}
                        variant="outline"
                      >
                        <Plus className="mr-2 h-4 w-4" />
                        Create More Warehouses
                      </Button>
                    </div>
                  </div>
                </CardContent>
              </Card>
            )}
          </TabsContent>
        </Tabs>

        {/* Create Transfer Dialog */}
        <Dialog open={isDialogOpen} onOpenChange={setIsDialogOpen}>
          <DialogContent className="max-w-4xl max-h-[90vh] overflow-y-auto">
            <DialogHeader>
              <DialogTitle>Create New Transfer</DialogTitle>
              <DialogDescription>
                {hasEnoughWarehouses 
                  ? "Create a new inventory transfer between warehouses"
                  : "Transfer functionality requires multiple warehouses"
                }
              </DialogDescription>
            </DialogHeader>

            {!hasEnoughWarehouses ? (
              <div className="py-8 text-center space-y-6">
                <div className="mx-auto w-24 h-24 bg-gray-100 rounded-full flex items-center justify-center">
                  <Warehouse className="w-12 h-12 text-gray-400" />
                </div>
                <div className="space-y-2">
                  <h3 className="text-lg font-medium text-gray-900">
                    Multiple Warehouses Required
                  </h3>
                  <p className="text-gray-600 max-w-md mx-auto">
                    Transfers are only possible in systems with more than one warehouse. 
                    You currently have {activeWarehouses.length} active warehouse{activeWarehouses.length === 1 ? '' : 's'}.
                  </p>
                </div>
                <Button 
                  onClick={() => {
                    setIsDialogOpen(false);
                    window.location.href = '/warehouses';
                  }}
                  className="mx-auto"
                >
                  <Plus className="mr-2 h-4 w-4" />
                  Create More Warehouses
                </Button>
              </div>
            ) : (
              <form onSubmit={form.handleSubmit(handleSubmit)}>
                <div className="space-y-6 py-4">
                {/* Warehouse Selection */}
                {user?.role !== 'admin' && (
                  <div className="bg-blue-50 border border-blue-200 rounded-md p-3 mb-4">
                    <div className="flex">
                      <div className="flex-shrink-0">
                        <Warehouse className="h-5 w-5 text-blue-400" />
                      </div>
                      <div className="ml-3">
                        <h3 className="text-sm font-medium text-blue-800">
                          Transfer Permissions
                        </h3>
                        <div className="mt-2 text-sm text-blue-700">
                          You can only create transfers from warehouses you manage or are assigned to. Available warehouses will be shown in the source warehouse dropdown.
                        </div>
                      </div>
                    </div>
                  </div>
                )}
                <div className="grid grid-cols-1 md:grid-cols-2 gap-4">
                  <div className="space-y-2">
                    <Label htmlFor="sourceWarehouseId">Source Warehouse</Label>
                    <Select
                      onValueChange={(value) => form.setValue("sourceWarehouseId", value)}
                      defaultValue={form.getValues("sourceWarehouseId")}
                    >
                      <SelectTrigger>
                        <SelectValue placeholder="Select source warehouse" />
                      </SelectTrigger>
                      <SelectContent>
                        {(() => {
                          // Filter warehouses based on user role and permissions
                          const availableWarehouses = warehouses?.filter((w: any) => {
                            if (!w.isActive) return false;
                            
                            // Admin can select any warehouse as source
                            if (user?.role === 'admin') return true;
                            
                            // Non-admin users can only select warehouses they manage or are assigned to
                            return user?.warehouseId === w.id || w.managerId === user?.id;
                          })|| [];
                          
                          return availableWarehouses?.length > 0 ? (
                            availableWarehouses.map((warehouse: any) => (
                              <SelectItem key={warehouse.id} value={warehouse.id.toString()}>
                                {warehouse.name} 
                                {/* - {warehouse.location} */}
                                {user?.role !== 'admin' && (
                                  <span className="ml-2 text-xs text-blue-600">
                                    {user?.warehouseId === warehouse.id && "(Assigned)"}
                                    {warehouse.managerId === user?.id && "(Manager)"}
                                  </span>
                                )}
                              </SelectItem>
                            ))
                          ) : (
                            <div className="p-2 text-sm text-gray-500">
                              {user?.role === 'admin' 
                                ? "No active warehouses available"
                                : "You are not assigned to manage any warehouse"
                              }
                            </div>
                          );
                        })()}
                      </SelectContent>
                    </Select>
                    {form.formState.errors.sourceWarehouseId && (
                      <p className="text-sm text-red-500">{form.formState.errors.sourceWarehouseId.message}</p>
                    )}
                  </div>

                  <div className="space-y-2">
                    <Label htmlFor="destinationWarehouseId">Destination Warehouse</Label>
                    <Select
                      onValueChange={(value) => form.setValue("destinationWarehouseId", value)}
                      defaultValue={form.getValues("destinationWarehouseId")}
                    >
                      <SelectTrigger>
                        <SelectValue placeholder="Select destination warehouse" />
                      </SelectTrigger>
                      <SelectContent>
                        {warehouses?.filter((w: any) => w.isActive && w.id.toString() !== form.getValues("sourceWarehouseId")).length > 0 ? (
                          warehouses?.filter((w: any) => w.isActive && w.id.toString() !== form.getValues("sourceWarehouseId")).map((warehouse: any) => (
                            // <SelectItem key={warehouse.id} value={warehouse.id.toString()}>
                            //   {warehouse.name}
                            //    {/* - {warehouse.location} */}
                            //    {warehouse.}
                            // </SelectItem>
                             <SelectItem key={warehouse.id} value={warehouse.id.toString()}>
                              {warehouse.name}  <span  className={warehouse.capacity-warehouse.totalItems>0?"text-green-600":"text-red-600"}>  Available space: {warehouse.capacity-warehouse.totalItems}</span>
                            </SelectItem>
                          ))
                        ) : (
                          <div className="p-2 text-sm text-gray-500">
                            No available destination warehouses
                          </div>
                        )}
                      </SelectContent>
                    </Select>
                    {form.formState.errors.destinationWarehouseId && (
                      <p className="text-sm text-red-500">{form.formState.errors.destinationWarehouseId.message}</p>
                    )}
                  </div>
                </div>

                {/* Transfer Mode and Dates */}
                <div className="grid grid-cols-1 md:grid-cols-3 gap-4">
                  <div className="space-y-2">
                    <Label htmlFor="transferMode">Transfer Mode</Label>
                    <Select
                      onValueChange={(value) => form.setValue("transferMode", value)}
                      defaultValue={form.getValues("transferMode")}
                    >
                      <SelectTrigger>
                        <SelectValue placeholder="Select transfer mode" />
                      </SelectTrigger>
                      <SelectContent>
                        <SelectItem value="courier">🚚 Ship through Courier</SelectItem>
                        <SelectItem value="handover">🤝 Handover to Person</SelectItem>
                        <SelectItem value="pickup">📍 Pickup</SelectItem>
                      </SelectContent>
                    </Select>
                    {form.formState.errors.transferMode && (
                      <p className="text-sm text-red-500">{form.formState.errors.transferMode.message}</p>
                    )}
                  </div>

                  <div className="space-y-2">
                    <Label htmlFor="expectedShipmentDate">Expected Shipment Date</Label>
                    <Input
                      id="expectedShipmentDate"
                      type="datetime-local"
                      {...form.register("expectedShipmentDate")}
                    />
                  </div>

                  <div className="space-y-2">
                    <Label htmlFor="expectedArrivalDate">Expected Arrival Date</Label>
                    <Input
                      id="expectedArrivalDate"
                      type="datetime-local"
                      {...form.register("expectedArrivalDate")}
                    />
                  </div>
                </div>

                {/* Transfer Mode Specific Fields */}
                {form.watch("transferMode") === "courier" && (
                  <div className="space-y-2">
                    <Label htmlFor="courierName">Courier Name</Label>
                    <Input
                      id="courierName"
                      placeholder="Enter courier service name"
                      {...form.register("courierName")}
                    />
                  </div>
                )}

                {form.watch("transferMode") === "handover" && (
                  <div className="grid grid-cols-1 md:grid-cols-2 gap-4">
                    <div className="space-y-2">
                      <Label htmlFor="handoverPersonName">Handover Person Name</Label>
                      <Input
                        id="handoverPersonName"
                        placeholder="Enter person's name"
                        {...form.register("handoverPersonName")}
                      />
                    </div>
                    <div className="space-y-2">
                      <Label htmlFor="handoverPersonContact">Contact Number</Label>
                      <Input
                        id="handoverPersonContact"
                        placeholder="Enter contact number"
                        {...form.register("handoverPersonContact")}
                      />
                    </div>
                  </div>
                )}

                {/* Transfer Items */}
                <div className="space-y-4">
                  <div className="flex items-center justify-between">
                    <Label>Transfer Items</Label>
                    <Button
                      type="button"
                      variant="outline"
                      size="sm"
                      onClick={() => append({ itemId: "", requestedQuantity: "" })}
                    >
                      <Plus className="h-4 w-4 mr-1" />
                      Add Item
                    </Button>
                  </div>

                  <div className="space-y-3">
                    {fields.map((field, index) => (
                      <div key={field.id} className="flex gap-4 items-end">
                        <div className="flex-1">
                          <Label htmlFor={`items.${index}.itemId`}>Item</Label>
                          <Select
                            onValueChange={(value) => form.setValue(`items.${index}.itemId`, value)}
                          >
                            <SelectTrigger>
                              <SelectValue placeholder="Select an item" />
                            </SelectTrigger>
                              <SelectContent>
                                {itemsAvailableInWarehouse.length > 0 ? (
                                  itemsAvailableInWarehouse.map((item: any) => {
                                    const availableQty = inventory?.find(
                                      inv => inv.itemId === item.id && inv.warehouseId === sourceWarehouseId
                                    )?.quantity || 0;

                                    const valueStr = item.id.toString();
                                    const isSelectedElsewhere =
                                      selectedItemIds.includes(valueStr) &&
                                      form.getValues(`items.${index}.itemId`) !== valueStr;

                                    return (
                                      <SelectItem
                                        key={item.id}
                                        value={valueStr}
                                        disabled={isSelectedElsewhere}
                                      >
                                        <div className="flex justify-between items-center w-full">
                                          <span>
                                            {item.name} ({item.sku})
                                          </span>
                                          <span
                                            className={`ml-2 text-sm ${
                                              availableQty > 0 ? "text-green-600" : "text-red-500"
                                            }`}
                                          >
                                            Available: {availableQty}
                                          </span>
                                        </div>
                                      </SelectItem>
                                    );
                                  })
                                ) : (
                                  <div className="p-2 text-sm text-gray-500">
                                    No inventory items available in this warehouse
                                  </div>
                                )}
                              </SelectContent>

                          </Select>
                        </div>
                        <div className="w-32">
                          <Label htmlFor={`items.${index}.requestedQuantity`}>Quantity</Label>
                          <Input
                            id={`items.${index}.requestedQuantity`}
                            type="number"
                            min="1"
                            placeholder="Qty"
                            {...form.register(`items.${index}.requestedQuantity`)}
                          />
                        </div>
                        <Button
                          type="button"
                          variant="ghost"
                          size="icon"
                          className="mb-2"
                          onClick={() => fields.length > 1 && remove(index)}
                        >
                          <X className="h-4 w-4" />
                        </Button>
                      </div>
                    ))}
                  </div>
                </div>

                {/* Notes */}
                <div className="space-y-2">
                  <Label htmlFor="notes">Notes</Label>
                  <Textarea
                    id="notes"
                    placeholder="Enter any additional notes for this transfer"
                    {...form.register("notes")}
                  />
                </div>
              </div>

              <DialogFooter>
                <Button
                  type="button"
                  variant="outline"
                  onClick={() => setIsDialogOpen(false)}
                >
                  Cancel
                </Button>
                <Button
                  type="submit"
                  disabled={createTransferMutation.isPending}
                >
                  {createTransferMutation.isPending ? (
                    <>
                      <Loader2 className="mr-2 h-4 w-4 animate-spin" />
                      Creating...
                    </>
                  ) : (
                    "Create Transfer"
                  )}
                </Button>
              </DialogFooter>
              </form>
            )}
          </DialogContent>
        </Dialog>

        {/* Transfer Details Dialog */}
        {selectedTransfer && (
          <Dialog open={detailsDialogOpen} onOpenChange={setDetailsDialogOpen}>
            <DialogContent className="max-w-4xl max-h-[90vh] overflow-y-auto">
              <DialogHeader>
                <DialogTitle>Transfer Details</DialogTitle>
                <DialogDescription>
                  {selectedTransfer.transferCode} • {formatDateTime(selectedTransfer?.createdAt)}
                </DialogDescription>
              </DialogHeader>

              <div className="space-y-6 py-4">
                {/* Transfer Overview */}
                <div className="grid grid-cols-1 md:grid-cols-2 gap-6">
                  <Card>
                    <CardHeader>
                      <CardTitle className="text-lg">Transfer Information</CardTitle>
                    </CardHeader>
                    <CardContent className="space-y-3">
                      <div>
                        <Label className="text-sm font-medium text-gray-500">Status</Label>
                        <div className="mt-1">{getStatusBadge(selectedTransfer.status)}</div>
                      </div>
                      <div>
                        <Label className="text-sm font-medium text-gray-500">Transfer Mode</Label>
                        <div className="mt-1 flex items-center gap-2">
                          {getTransferModeIcon(selectedTransfer.transferMode)}
                          <span className="capitalize">{selectedTransfer.transferMode}</span>
                        </div>
                      </div>
                      <div>
                        <Label className="text-sm font-medium text-gray-500">Initiated By</Label>
                        <p className="mt-1">{selectedTransfer.initiatedByUser?.name}</p>
                      </div>
                      {selectedTransfer.approvedByUser && (
                        <div>
                          <Label className="text-sm font-medium text-gray-500">Approved By</Label>
                          <p className="mt-1">{selectedTransfer.approvedByUser.name}</p>
                        </div>
                      )}
                    </CardContent>
                  </Card>

                  <Card>
                    <CardHeader>
                      <CardTitle className="text-lg">Shipment Details</CardTitle>
                    </CardHeader>
                    <CardContent className="space-y-3">
                      {selectedTransfer.expectedShipmentDate && (
                        <div>
                          <Label className="text-sm font-medium text-gray-500">Expected Shipment</Label>
                          <p className="mt-1">{formatDateTime(selectedTransfer.expectedShipmentDate)}</p>
                        </div>
                      )}
                      {selectedTransfer.expectedArrivalDate && (
                        <div>
                          <Label className="text-sm font-medium text-gray-500">Expected Arrival</Label>
                          <p className="mt-1">{formatDateTime(selectedTransfer.expectedArrivalDate)}</p>
                        </div>
                      )}
                      {selectedTransfer.actualShipmentDate && (
                        <div>
                          <Label className="text-sm font-medium text-gray-500">Actual Shipment</Label>
                          <p className="mt-1">{formatDateTime(selectedTransfer.actualShipmentDate)}</p>
                        </div>
                      )}
                      {selectedTransfer.actualArrivalDate && (
                        <div>
                          <Label className="text-sm font-medium text-gray-500">Actual Arrival</Label>
                          <p className="mt-1">{formatDateTime(selectedTransfer.actualArrivalDate)}</p>
                        </div>
                      )}
                      {selectedTransfer.courierName && (
                        <div>
                          <Label className="text-sm font-medium text-gray-500">Courier</Label>
                          <p className="mt-1">{selectedTransfer.courierName}</p>
                        </div>
                      )}
                      {selectedTransfer.trackingNumber && (
                        <div>
                          <Label className="text-sm font-medium text-gray-500">Tracking Number</Label>
                          <p className="mt-1">{selectedTransfer.trackingNumber}</p>
                        </div>
                      )}
                      {selectedTransfer.receiptNumber && (
                        <div>
                          <Label className="text-sm font-medium text-gray-500">Receipt Number</Label>
                          <p className="mt-1">{selectedTransfer.receiptNumber}</p>
                        </div>
                      )}
                    </CardContent>
                  </Card>
                </div>

                {/* Warehouse Information */}
                <div className="grid grid-cols-1 md:grid-cols-2 gap-6">
                  <Card>
                    <CardHeader>
                      <CardTitle className="text-lg">Source Warehouse</CardTitle>
                    </CardHeader>
                    <CardContent>
                      <div className="space-y-2">
                        <p className="font-medium">{selectedTransfer.sourceWarehouse?.name}</p>
                        <p className="text-sm text-gray-600">{selectedTransfer.sourceWarehouse?.location}</p>
                      </div>
                    </CardContent>
                  </Card>

                  <Card>
                    <CardHeader>
                      <CardTitle className="text-lg">Destination Warehouse</CardTitle>
                    </CardHeader>
                    <CardContent>
                      <div className="space-y-2">
                        <p className="font-medium">{selectedTransfer.destinationWarehouse?.name}</p>
                        <p className="text-sm text-gray-600">{selectedTransfer.destinationWarehouse?.location}</p>
                      </div>
                    </CardContent>
                  </Card>
                </div>

                {/* Transfer Items */}
                <Card>
                  <CardHeader>
                    <CardTitle className="text-lg">Transfer Items</CardTitle>
                  </CardHeader>
                  <CardContent>
                    <Table>
                      <TableHeader>
                        <TableRow>
                          <TableHead>Item</TableHead>
                          <TableHead>SKU</TableHead>
                          <TableHead>Requested Qty</TableHead>
                          <TableHead>Approved Qty</TableHead>
                          <TableHead>Actual Qty</TableHead>
                          <TableHead>Condition</TableHead>
                        </TableRow>
                      </TableHeader>
                      <TableBody>
                        {selectedTransfer.items?.map((item: any) => (
                          <TableRow key={item.id}>
                            <TableCell className="font-medium">{item.item?.name}</TableCell>
                            <TableCell>{item.item?.sku}</TableCell>
                            <TableCell>{item.requestedQuantity}</TableCell>
                            <TableCell>{item.approvedQuantity || '-'}</TableCell>
                            <TableCell>{item.actualQuantity || '-'}</TableCell>
                            <TableCell>
                              <Badge variant={item.condition === 'good' ? 'default' : 'destructive'}>
                                {item.condition || 'good'}
                              </Badge>
                            </TableCell>
                          </TableRow>
                        ))}
                      </TableBody>
                    </Table>
                  </CardContent>
                </Card>

                {/* Notes */}
                {selectedTransfer.notes && (
                  <Card>
                    <CardHeader>
                      <CardTitle className="text-lg">Notes</CardTitle>
                    </CardHeader>
                    <CardContent>
                      <p className="text-gray-700">{selectedTransfer.notes}</p>
                    </CardContent>
                  </Card>
                )}
              </div>

              <DialogFooter>
                <Button
                  type="button"
                  variant="outline"
                  onClick={() => setDetailsDialogOpen(false)}
                >
                  Close
                </Button>
              </DialogFooter>
            </DialogContent>
          </Dialog>
        )}

        {/* Receipt Management Dialog */}
        <Dialog open={receiptDialogOpen} onOpenChange={setReceiptDialogOpen}>
          <DialogContent className="max-w-md">
            <DialogHeader>
              <DialogTitle>Add Receipt Details</DialogTitle>
              <DialogDescription>
                Enter receipt number, handover date, and any additional notes for this transfer.
              </DialogDescription>
            </DialogHeader>
            <form onSubmit={receiptForm.handleSubmit(handleReceiptSubmit)} className="space-y-4">
              <div>
                <Label htmlFor="receiptNumber">Receipt Number</Label>
                <Input
                  id="receiptNumber"
                  {...receiptForm.register("receiptNumber")}
                  placeholder="Enter receipt number"
                />
                {receiptForm.formState.errors.receiptNumber && (
                  <p className="text-sm text-red-600 mt-1">
                    {receiptForm.formState.errors.receiptNumber.message}
                  </p>
                )}
              </div>
              <div>
                <Label htmlFor="handoverDate">Handover Date</Label>
                <Input
                  id="handoverDate"
                  type="datetime-local"
                  {...receiptForm.register("handoverDate")}
                />
                {receiptForm.formState.errors.handoverDate && (
                  <p className="text-sm text-red-600 mt-1">
                    {receiptForm.formState.errors.handoverDate.message}
                  </p>
                )}
              </div>
              <div>
                <Label htmlFor="receiptNotes">Notes (Optional)</Label>
                <Textarea
                  id="receiptNotes"
                  {...receiptForm.register("notes")}
                  placeholder="Any additional notes or instructions"
                  rows={3}
                />
              </div>
              <DialogFooter>
                <Button type="button" variant="outline" onClick={() => setReceiptDialogOpen(false)}>
                  Cancel
                </Button>
                <Button type="submit" disabled={updateTransferMutation.isPending}>
                  {updateTransferMutation.isPending ? (
                    <>
                      <Loader2 className="w-4 h-4 mr-2 animate-spin" />
                      Updating...
                    </>
                  ) : (
                    "Submit Receipt"
                  )}
                </Button>
              </DialogFooter>
            </form>
          </DialogContent>
        </Dialog>

        {/* Transfer Acceptance Dialog */}
        <Dialog open={acceptanceDialogOpen} onOpenChange={setAcceptanceDialogOpen}>
          <DialogContent className="max-w-2xl">
            <DialogHeader>
              <DialogTitle>Accept or Return Transfer</DialogTitle>
              <DialogDescription>
                Review the received items and specify their condition. You can accept the transfer or return it if there are issues.
              </DialogDescription>
            </DialogHeader>
            <form onSubmit={acceptanceForm.handleSubmit(handleAcceptanceSubmit)} className="space-y-4">
              <div className="grid grid-cols-2 gap-4">
                <div>
                  <Label htmlFor="receivedDate">Date Received</Label>
                  <Input
                    id="receivedDate"
                    type="datetime-local"
                    {...acceptanceForm.register("receivedDate")}
                  />
                  {acceptanceForm.formState.errors.receivedDate && (
                    <p className="text-sm text-red-600 mt-1">
                      {acceptanceForm.formState.errors.receivedDate.message}
                    </p>
                  )}
                </div>
                {/* <div>
                  <Label htmlFor="overallCondition">Overall Condition</Label>
                  <Select
                    value={acceptanceForm.watch("overallCondition")}
                    onValueChange={(value) => acceptanceForm.setValue("overallCondition", value)}
                  >
                    <SelectTrigger>
                      <SelectValue />
                    </SelectTrigger>
                    <SelectContent>
                      <SelectItem value="good">Good - Accept Transfer</SelectItem>
                      <SelectItem value="damaged">Damaged - Some Issues</SelectItem>
                      <SelectItem value="mixed">Mixed - Partial Issues</SelectItem>
                      <SelectItem value="rejected">Rejected - Return Transfer</SelectItem>
                    </SelectContent>
                  </Select>
                  {acceptanceForm.formState.errors.overallCondition && (
                    <p className="text-sm text-red-600 mt-1">
                      {acceptanceForm.formState.errors.overallCondition.message}
                    </p>
                  )}
                </div> */}
              </div>

              {/* Item Details */}
              <div>
                <Label>Item Details</Label>
                <div className="mt-2 space-y-3 max-h-60 overflow-y-auto border rounded-md p-3">
                  {selectedTransfer?.items?.map((item: any, index: number) => (
                    
                    <div key={item.itemId} className="grid grid-cols-5 gap-3 items-center p-2 bg-gray-50 rounded">
                      <div>
                        <p className="font-medium text-sm">{getItemName(item.itemId)}</p>
                        <p className="text-xs text-gray-500">Qty: {item.requestedQuantity}</p>
                      </div>
                      <div>
                        <Label className="text-xs">Actual Qty</Label>
                        <Input
                          type="number"
                          min="0"
                          defaultValue={item.requestedQuantity}
                          {...acceptanceForm.register(`items.${index}.actualQuantity`, { valueAsNumber: true })}
                          className="h-8"
                        />
                      </div>
                      <div>
                        <Label className="text-xs">Condition</Label>
                        <Select
                          defaultValue="good"
                          onValueChange={(value) => acceptanceForm.setValue(`items.${index}.condition`, value)}
                        >
                          <SelectTrigger className="h-8">
                            <SelectValue />
                          </SelectTrigger>
                          <SelectContent>
                            <SelectItem value="good">Good</SelectItem>
                            <SelectItem value="damaged">Damaged</SelectItem>
                            <SelectItem value="missing">Missing</SelectItem>
                          </SelectContent>
                        </Select>
                      </div>
                      <div>
                        <Label className="text-xs">Status</Label>
                        <Select
                          defaultValue="Accepted"
                          onValueChange={(value) => acceptanceForm.setValue(`items.${index}.itemStatus`, value)}
                        >
                          <SelectTrigger className="h-8">
                            <SelectValue />
                          </SelectTrigger>
                          <SelectContent>
                            <SelectItem value="Accepted">Accept</SelectItem>
                            <SelectItem value="Returned">Return</SelectItem>
                          </SelectContent>
                        </Select>
                      </div>
                      <div>
                        <Label className="text-xs">Notes</Label>
                        <Input
                          {...acceptanceForm.register(`items.${index}.notes`)}
                          placeholder="Item notes"
                          className="h-8"
                        />
                      </div>
                    </div>
                  ))}
                </div>
              </div>

              <div>
                <Label htmlFor="receiverNotes">Receiver Notes</Label>
                <Textarea
                  id="receiverNotes"
                  {...acceptanceForm.register("receiverNotes")}
                  placeholder="Overall notes about the received transfer"
                  rows={3}
                />
              </div>

              <DialogFooter>
                <Button type="button" variant="outline" onClick={() => setAcceptanceDialogOpen(false)}>
                  Cancel
                </Button>
                {/* <Button 
                  type="submit" 
                  disabled={updateTransferMutation.isPending}
                  className={acceptanceForm.watch("overallCondition") === "rejected" ? "bg-red-600 hover:bg-red-700" : ""}
                >
                  {updateTransferMutation.isPending ? (
                    <>
                      <Loader2 className="w-4 h-4 mr-2 animate-spin" />
                      Processing...
                    </>
                  ) : acceptanceForm.watch("overallCondition") === "rejected" ? (
                    "Return Transfer"
                  ) : (
                    "Accept Transfer"
                  )}
                </Button> */}
                <Button 
                  type="submit" 
                  disabled={updateTransferMutation.isPending}
                  variant={acceptanceButtonVariant}
                >
                  {updateTransferMutation.isPending ? (
                    <>
                      <Loader2 className="w-4 h-4 mr-2 animate-spin" />
                      Processing...
                    </>
                  ) :
                    acceptanceButtonLabel
                 }
                </Button>
              </DialogFooter>
            </form>
          </DialogContent>
        </Dialog>

        {/* Audit Trail Dialog */}
        <Dialog open={auditDialogOpen} onOpenChange={setAuditDialogOpen}>
          <DialogContent className="max-w-4xl max-h-[80vh] overflow-y-auto">
            <DialogHeader>
              <DialogTitle className="flex items-center gap-2">
                <FileText className="h-5 w-5" />
                Transfer Audit Trail - {selectedTransfer?.transferCode}
              </DialogTitle>
            </DialogHeader>

            {selectedTransfer && (
              <div className="space-y-6">
                {/* Transfer Overview */}
                <div className="bg-gray-50 p-4 rounded-lg">
                  <h3 className="font-semibold mb-3">Transfer Overview</h3>
                  <div className="grid grid-cols-1 md:grid-cols-3 gap-4 text-sm">
                    <div>
                      <span className="font-medium">Status:</span>
                      <span className={`ml-2 px-2 py-1 rounded text-xs font-medium ${
                        selectedTransfer.status === 'completed' ? 'bg-green-100 text-green-800' :
                        selectedTransfer.status === 'rejected' ? 'bg-red-100 text-red-800' :
                        selectedTransfer.status === 'in-transit' ? 'bg-blue-100 text-blue-800' :
                        selectedTransfer.status === 'approved' ? 'bg-yellow-100 text-yellow-800' :
                        'bg-gray-100 text-gray-800'
                      }`}>
                        {selectedTransfer.status}
                      </span>
                    </div>
                    {/* <div>
                      <span className="font-medium">Priority:</span>
                      <span className={`ml-2 px-2 py-1 rounded text-xs font-medium ${
                        selectedTransfer.priority === 'high' ? 'bg-red-100 text-red-800' :
                        selectedTransfer.priority === 'medium' ? 'bg-yellow-100 text-yellow-800' :
                        'bg-green-100 text-green-800'
                      }`}>
                        {selectedTransfer.priority}
                      </span>
                    </div> */}
                    <div>
                      <span className="font-medium">Transport:</span>
                        <span className="ml-2 capitalize">
                          {selectedTransfer.transferMode === 'courier' ? 'Courier Service' : 
                            selectedTransfer.transferMode === 'handover' ? 'In-Person Handover' : 
                            selectedTransfer.transferMode === 'pickup' ? 'Pickup' : 
                            selectedTransfer.transferMode}
                        </span> 
                    </div>
                    <div>
                      <span className="font-medium">From:</span>
                      <span className="ml-2">{selectedTransfer.sourceWarehouse?.name}</span>
                    </div>
                    <div>
                      <span className="font-medium">To:</span>
                      <span className="ml-2">{selectedTransfer.destinationWarehouse?.name}</span>
                    </div>
                    <div>
                      <span className="font-medium">Created:</span>
                      <span className="ml-2">{formatDateTime(selectedTransfer?.createdAt)}</span>
                    </div>
                  </div>
                </div>

                {/* Transfer Items */}
                <div>
                  <h3 className="font-semibold mb-3">Transfer Items</h3>
                  <div className="border rounded-lg overflow-hidden">
                    <Table>
                      <TableHeader>
                        <TableRow>
                          <TableHead>Item</TableHead>
                          <TableHead>SKU</TableHead>
                          <TableHead>Requested Qty</TableHead>
                          <TableHead>Actual Qty</TableHead>
                          <TableHead>Condition</TableHead>
                          <TableHead>Notes</TableHead>
                          <TableHead>ItemStatus</TableHead>
                        </TableRow>
                      </TableHeader>
                      <TableBody>
                        {selectedTransfer.items?.map((item: any, index: number) => (
                          <TableRow key={index}>
                            <TableCell>{item.item?.name}</TableCell>
                            <TableCell>{item.item?.sku}</TableCell>
                            <TableCell>{item.requestedQuantity}</TableCell>
                            <TableCell>{item.actualQuantity || '-'}</TableCell>
                            <TableCell>
                              {item.condition && (
                                <span className={`px-2 py-1 rounded text-xs font-medium ${
                                  item.condition === 'good' ? 'bg-green-100 text-green-800' :
                                  item.condition === 'damaged' ? 'bg-red-100 text-red-800' :
                                  'bg-yellow-100 text-yellow-800'
                                }`}>
                                  {item.condition}
                                </span>
                              )}
                            </TableCell>
                            <TableCell className="text-sm">{item.notes || '-'}</TableCell>
                            <TableCell>{item.itemStatus}</TableCell>
                          </TableRow>
                        ))}
                      </TableBody>
                    </Table>
                  </div>
                </div>

                {/* Transport Details */}
                {(selectedTransfer.receiptNumber || selectedTransfer.handoverDate || selectedTransfer.transferMode) && (
                  <div>
                    <h3 className="font-semibold mb-3">Transport Details</h3>
                    <div className="bg-blue-50 p-4 rounded-lg">
                      <div className="grid grid-cols-1 md:grid-cols-2 gap-4 text-sm">
                        {selectedTransfer.transferMode && (
                          <div>
                            <span className="font-medium">Transport Method:</span>
                            <span className="ml-2 capitalize">
                              {selectedTransfer.transferMode === 'courier' ? 'Courier Service' : 
                               selectedTransfer.transferMode === 'handover' ? 'In-Person Handover' : 
                               selectedTransfer.transferMode === 'pickup' ? 'Pickup' : 
                               selectedTransfer.transferMode}
                            </span>
                          </div>
                        )}
                        {selectedTransfer.courierName && (
                          <div>
                            <span className="font-medium">Courier Name:</span>
                            <span className="ml-2">{selectedTransfer.courierName}</span>
                          </div>
                        )}
                        {selectedTransfer.handoverPersonName && (
                          <div>
                            <span className="font-medium">Handover Person:</span>
                            <span className="ml-2">{selectedTransfer.handoverPersonName}</span>
                          </div>
                        )}
                        {selectedTransfer.handoverPersonContact && (
                          <div>
                            <span className="font-medium">Contact Number:</span>
                            <span className="ml-2">{selectedTransfer.handoverPersonContact}</span>
                          </div>
                        )}
                        {selectedTransfer.trackingNumber && (
                          <div>
                            <span className="font-medium">Tracking Number:</span>
                            <span className="ml-2">{selectedTransfer.trackingNumber}</span>
                          </div>
                        )}
                        {selectedTransfer.receiptNumber && (
                          <div>
                            <span className="font-medium">Receipt Number:</span>
                            <span className="ml-2">{selectedTransfer.receiptNumber}</span>
                          </div>
                        )}
                        {selectedTransfer.handoverDate && (
                          <div>
                            <span className="font-medium">Handover Date:</span>
                            <span className="ml-2">{formatDateTime(selectedTransfer.handoverDate)}</span>
                          </div>
                        )}
                        {selectedTransfer.transportNotes && (
                          <div className="md:col-span-2">
                            <span className="font-medium">Transport Notes:</span>
                            <p className="mt-1 text-gray-700">{selectedTransfer.transportNotes}</p>
                          </div>
                        )}
                      </div>
                    </div>
                  </div>
                )}

                {/* Reception Details */}
                {(selectedTransfer.receiverNotes || selectedTransfer.receivedDate) && (
                  <div>
                    <h3 className="font-semibold mb-3">Reception Details</h3>
                    <div className="bg-green-50 p-4 rounded-lg">
                      <div className="grid grid-cols-1 md:grid-cols-2 gap-4 text-sm">
                        {selectedTransfer.receivedDate && (
                          <div>
                            <span className="font-medium">Received Date:</span>
                            <span className="ml-2">{formatDateTime(selectedTransfer.receivedDate)}</span>
                          </div>
                        )}
                        {selectedTransfer.receiverNotes && (
                          <div className="md:col-span-2">
                            <span className="font-medium">Receiver Notes:</span>
                            <p className="mt-1 text-gray-700">{selectedTransfer.receiverNotes}</p>
                          </div>
                        )}
                      </div>
                    </div>
                  </div>
                )}

                {/* Rejection Details */}
                {selectedTransfer.status === 'rejected' && selectedTransfer.rejectionReason && (
                  <div>
                    <h3 className="font-semibold mb-3">Rejection Details</h3>
                    <div className="bg-red-50 p-4 rounded-lg">
                      <div className="text-sm">
                        <span className="font-medium">Rejection Reason:</span>
                        <p className="mt-1 text-gray-700">{selectedTransfer.rejectionReason}</p>
                      </div>
                    </div>
                  </div>
                )}

                {/* Timeline */}
                <div>
                  <h3 className="font-semibold mb-3">Timeline</h3>
                  <div className="space-y-3">
                    <div className="flex items-start gap-3 p-3 bg-gray-50 rounded-lg">
                      <div className="w-2 h-2 bg-blue-500 rounded-full mt-2"></div>
                      <div className="flex-1">
                        <div className="font-medium text-sm">Transfer Created</div>
                        <div className="text-xs text-gray-600">{formatDateTime(selectedTransfer?.createdAt)}</div>
                        <div className="text-xs text-gray-700">Transfer request initiated by: {selectedTransfer?.initiatedByUser.name}</div>
                      </div>
                    </div>

                    {selectedTransfer.status !== 'pending' && selectedTransfer.status !== 'rejected' && (
                      <div className="flex items-start gap-3 p-3 bg-gray-50 rounded-lg">
                        <div className="w-2 h-2 bg-green-500 rounded-full mt-2"></div>
                        <div className="flex-1">
                          <div className="font-medium text-sm">Transfer Approved</div>
                          <div className="text-xs text-gray-600">{formatDateTime(selectedTransfer.approvedAt)}</div>
                          <div className="text-xs text-gray-700">
                            {selectedTransfer.approvedByUser ? (
                              <>Transfer approved by: {selectedTransfer.approvedByUser.name}</>
                            ) : (
                              'Transfer approved for processing'
                            )}
                          </div>
                        </div>
                      </div>
                    )}

                    {selectedTransfer.handoverDate && (
                      <div className="flex items-start gap-3 p-3 bg-gray-50 rounded-lg">
                        <div className="w-2 h-2 bg-yellow-500 rounded-full mt-2"></div>
                        <div className="flex-1">
                          <div className="font-medium text-sm">Items Dispatched</div>
                          <div className="text-xs text-gray-600">{formatDateTime(selectedTransfer.handoverDate)}</div>
                          <div className="text-xs text-gray-700">
                            {selectedTransfer.transferMode === 'courier' && selectedTransfer.courierName ? (
                              <>Items handed over to courier: {selectedTransfer.courierName} by : {getUserName(selectedTransfer?.inTransit?.updatedBy)}</> 
                            ) : selectedTransfer.transferMode === 'handover' && selectedTransfer.handoverPersonName ? (
                              <>Items handed over to: {selectedTransfer.handoverPersonName}
                                {selectedTransfer.handoverPersonContact && ` (${selectedTransfer.handoverPersonContact})`} by : {getUserName(selectedTransfer?.inTransit?.updatedBy)}</>
                            ) : (
                              `Items handed over to transport by : ${getUserName(selectedTransfer?.inTransit?.updatedBy)}`
                            )}
                          </div>
                          {selectedTransfer.trackingNumber && (
                            <div className="text-xs text-blue-600 mt-1">
                              Tracking: {selectedTransfer.trackingNumber}
                            </div>
                          )}
                          {selectedTransfer.receiptNumber && (
                            <div className="text-xs text-purple-600 mt-1">
                              Receipt: {selectedTransfer.receiptNumber}
                            </div>
                          )}
                        </div>
                      </div>
                    )}

                    {selectedTransfer.receivedDate && (
                      <div className="flex items-start gap-3 p-3 bg-gray-50 rounded-lg">
                        <div className="w-2 h-2 bg-green-500 rounded-full mt-2"></div>
                        <div className="flex-1">
                          <div className="font-medium text-sm">Transfer Completed</div>
                          <div className="text-xs text-gray-600">{formatDateTime(selectedTransfer.receivedDate)}</div>
                          <div className="text-xs text-gray-700">
                            {selectedTransfer.receivedBy ? (
                              <>Items received and processed by: {getUserName(selectedTransfer.receivedBy)}</>
                            ) : (
                              'Items received and processed'
                            )}
                          </div>
                          {selectedTransfer.overallCondition && (
                            <div className="text-xs text-blue-600 mt-1">
                              Condition: {selectedTransfer.overallCondition}
                            </div>
                          )}
                          {selectedTransfer.receiverNotes && (
                            <div className="text-xs text-gray-600 mt-1">
                              Receiver Notes: {selectedTransfer.receiverNotes}
                            </div>
                          )}
                          {/* <div className="mt-3">
                             <div className="text-xs font-medium">Accepted Items</div>
                             <div className="mt-2 space-y-0.5">
                             {(selectedTransfer.items || []).filter((it: any) => it.itemStatus === 'Accepted').length === 0 ? (
                                <div className="text-xs text-gray-500">No accepted items</div>
                              ) : (
                                (selectedTransfer.items || []).filter((it: any) => it.itemStatus === 'Accepted').map((item: any) => (
                                  <div key={`Accepted-${item.id}`} className="text-xs text-gray-500">
                                    {item.item?.name ?? `Item #${item.itemId}`} — {item.actualQuantity ?? item.requestedQuantity ?? '-'}
                                  </div>
                                ))
                              )}
                            </div>
                          </div> */}
                        </div>
                      </div>
                    )}
                   

                    {/* Return/Disposal Workflow States */}
                    {selectedTransfer.status === 'rejected' && (
                      <div className="flex items-start gap-3 p-3 bg-red-50 rounded-lg">
                        <div className="w-2 h-2 bg-red-500 rounded-full mt-2"></div>
                        <div className="flex-1">
                          <div className="font-medium text-sm">Transfer Rejected</div>
                          <div className="text-xs text-gray-600">{formatDateTime(selectedTransfer.rejectedAt)}</div>
                          <div className="text-xs text-gray-700">Quality issues detected at destination warehouse</div>
                        </div>
                      </div>
                    )}
                    
                    {(selectedTransfer.status==='return-requested' || selectedTransfer.status === 'return_shipped' || selectedTransfer.status === 'returned' || selectedTransfer.status==='return-approved' || selectedTransfer.status==='return-rejected') && (
                      <div className="flex items-start gap-3 p-3 bg-orange-50 rounded-lg">
                        <div className="w-2 h-2 bg-orange-500 rounded-full mt-2"></div>
                        <div className="flex-1">
                          <div className="font-medium text-sm">Return Requested</div>
                          <div className="text-xs text-gray-600">{formatDateTime(selectedTransfer.returnRequested?.createdAt)}</div>
                          <div className="text-xs text-gray-700">Return Requested by: {getUserName(selectedTransfer.returnRequested?.updatedBy) }</div>
                        </div>
                      </div>
                    )}
                     {/* Return/Disposal Workflow States */}
                     {(selectedTransfer.status === 'return-rejected' )&& (
                      <div className="flex items-start gap-3 p-3 bg-red-50 rounded-lg">
                        <div className="w-2 h-2 bg-red-500 rounded-full mt-2"></div>
                         <div className="flex-1">
                          <div className="font-medium text-sm">Return Request Rejected</div>
                          <div className="text-xs text-gray-500">{formatDateTime(selectedTransfer.returnRejected.createdAt)}</div>
                          <div className="text-xs text-gray-700">Return Rejected by: {getUserName(selectedTransfer.returnRejected?.updatedBy) }</div>

                          {/* Disposed / Returned items
                           <div className="mt-3">
                            <div className="text-xs font-medium">Disposed Items</div>
                            <div className="mt-2 space-y-0.5">
                              {(selectedTransfer.items || []).filter((it: any) => it.itemStatus === 'Dis').length === 0 ? (
                                <div className="text-xs text-gray-500">No disposed items</div>
                              ) : (
                                (selectedTransfer.items || []).filter((it: any) => it.itemStatus === 'Returned').map((item: any) => (
                                  <div key={`return-${item.id}`} className="text-xs text-gray-500">
                                    {item.item?.name ?? `Item #${item.itemId}`} — {item.actualQuantity ?? item.requestedQuantity ?? '-'}
                                  </div>
                                ))
                              )}
                            </div>
                          </div> */}
                        </div>
                      </div>
                    )}

                    {( selectedTransfer.status === 'return_shipped' || selectedTransfer.status === 'returned' || selectedTransfer.status==='return-approved') && (
                      <div className="flex items-start gap-3 p-3 bg-orange-50 rounded-lg">
                        <div className="w-2 h-2 bg-orange-500 rounded-full mt-2"></div>
                        <div className="flex-1">
                          <div className="font-medium text-sm">Return Approved</div>
                          <div className="text-xs text-gray-600">{formatDateTime(selectedTransfer.returnApproved?.createdAt)}</div>
                          <div className="text-xs text-gray-700">Return Approved by: {getUserName(selectedTransfer.returnApproved.updatedBy) }</div>
                          {selectedTransfer.returnReason && (
                            <div className="text-xs text-gray-600 mt-1">
                              Return Reason: {selectedTransfer.returnReason}
                            </div>
                          )}
                        </div>
                      </div>
                    )}

                    {(selectedTransfer.status === 'return_shipped' || selectedTransfer.status === 'returned') && (
                      <div className="flex items-start gap-3 p-3 bg-blue-50 rounded-lg">
                        <div className="w-2 h-2 bg-blue-500 rounded-full mt-2"></div>
                        <div className="flex-1">
                          <div className="font-medium text-sm">Return Shipment Initiated</div>
                          <div className="text-xs text-gray-600">{formatDateTime(selectedTransfer.returnShipped?.createdAt)}</div>
                          <div className="text-xs text-gray-700"> Retrun Shipment Initiated by : {getUserName(selectedTransfer?.returnShipped?.updatedBy)}</div>
                          {selectedTransfer.returnCourierName && (
                            <div className="text-xs text-blue-600 mt-1">
                              Courier: {selectedTransfer.returnCourierName}
                            </div>
                          )}
                          {selectedTransfer.returnTrackingNumber && (
                            <div className="text-xs text-blue-600 mt-1">
                              Tracking: {selectedTransfer.returnTrackingNumber}
                            </div>
                          )}
                        </div>
                      </div>
                    )}

                    {selectedTransfer.status === 'returned' && (
                      <div className="flex items-start gap-3 p-3 bg-green-50 rounded-lg">
                        <div className="w-2 h-2 bg-green-500 rounded-full mt-2"></div>
                        <div className="flex-1">
                          <div className="font-medium text-sm">Return Completed</div>
                          <div className="text-xs text-gray-600">{formatDateTime(selectedTransfer.returned?.createdAt)}</div>
                          <div className="text-xs text-gray-700">Return Received by : {getUserName(selectedTransfer.returned?.updatedBy)}</div>
                          {selectedTransfer.returnDeliveredDate && (
                            <div className="text-xs text-gray-600 mt-1">
                              Delivered: {formatDateTime(selectedTransfer.returnDeliveredDate)}
                            </div>
                          )}
                        </div>
                      </div>
                    )}

                    {selectedTransfer.status === 'disposed' && (
                      <div className="flex items-start gap-3 p-3 bg-gray-50 rounded-lg">
                        <div className="w-2 h-2 bg-gray-500 rounded-full mt-2"></div>
                        <div className="flex-1">
                          <div className="font-medium text-sm">Items Disposed</div>
                          <div className="text-xs text-gray-600">{selectedTransfer.disposalDate && formatDateTime(selectedTransfer.disposalDate)}</div>
                          <div className="text-xs text-gray-700">Items marked as disposed</div>
                          {selectedTransfer.disposalReason && (
                            <div className="text-xs text-gray-600 mt-1">
                              Disposal Reason: {selectedTransfer.disposalReason}
                            </div>
                          )}
                        </div>
                      </div>
                    )}
                  </div>
                </div>

                {/* <div className="space-y-3">
                  {buildTimeline(selectedTransfer).map((step, i) => (
                    <TimelineStep key={i} step={step} />
                  ))}
                </div> */}

              </div>
            )}

            <DialogFooter>
              <Button variant="outline" onClick={() => setAuditDialogOpen(false)}>
                Close
              </Button>
            </DialogFooter>
          </DialogContent>
        </Dialog>

        {/* Approval Dialog */}
        <Dialog open={approvalDialogOpen} onOpenChange={setApprovalDialogOpen}>
          <DialogContent className="sm:max-w-[600px] max-h-[90vh] overflow-y-auto">
            <DialogHeader>
              <DialogTitle>Approve Transfer & Enter Transit Details</DialogTitle>
              <DialogDescription>
                Approve transfer {selectedTransfer?.transferCode} and enter shipment information
              </DialogDescription>
            </DialogHeader>
            <form onSubmit={approvalForm.handleSubmit(handleApprovalSubmit)} className="space-y-4">
              <div className="grid grid-cols-1 md:grid-cols-2 gap-4">
                <div className="space-y-2">
                  <Label htmlFor="receiptNumber">Receipt Number</Label>
                  <Input
                    id="receiptNumber"
                    {...approvalForm.register("receiptNumber")}
                    placeholder="Enter receipt number"
                  />
                </div>
                
                <div className="space-y-2">
                  <Label htmlFor="trackingNumber">Tracking Number</Label>
                  <Input
                    id="trackingNumber"
                    {...approvalForm.register("trackingNumber")}
                    placeholder="Enter tracking number"
                  />
                </div>
                
                <div className="space-y-2">
                  <Label htmlFor="courierName">Courier Name</Label>
                  <Input
                    id="courierName"
                    {...approvalForm.register("courierName")}
                    placeholder="Enter courier name"
                  />
                </div>
                
                <div className="space-y-2">
                  <Label htmlFor="expectedShipmentDate">Expected Shipment Date</Label>
                  <Input
                    id="expectedShipmentDate"
                    type="datetime-local"
                    {...approvalForm.register("expectedShipmentDate")}
                  />
                </div>
                
                <div className="space-y-2">
                  <Label htmlFor="expectedArrivalDate">Expected Arrival Date</Label>
                  <Input
                    id="expectedArrivalDate"
                    type="datetime-local"
                    {...approvalForm.register("expectedArrivalDate")}
                  />
                </div>
                
                <div className="space-y-2">
                  <Label htmlFor="actualShipmentDate">Actual Shipment Date</Label>
                  <Input
                    id="actualShipmentDate"
                    type="datetime-local"
                    {...approvalForm.register("actualShipmentDate")}
                  />
                </div>
                
                {selectedTransfer?.transferMode === 'handover' && (
                  <>
                    <div className="space-y-2">
                      <Label htmlFor="handoverPersonName">Handover Person Name</Label>
                      <Input
                        id="handoverPersonName"
                        {...approvalForm.register("handoverPersonName")}
                        placeholder="Enter name"
                      />
                    </div>
                    
                    <div className="space-y-2">
                      <Label htmlFor="handoverPersonContact">Handover Person Contact</Label>
                      <Input
                        id="handoverPersonContact"
                        {...approvalForm.register("handoverPersonContact")}
                        placeholder="Enter contact number"
                      />
                    </div>
                  </>
                )}
              </div>
              
              <div className="space-y-2">
                <Label htmlFor="notes">Notes</Label>
                <Textarea
                  id="notes"
                  {...approvalForm.register("notes")}
                  placeholder="Enter any additional notes about the shipment..."
                  rows={3}
                />
              </div>
              
              <DialogFooter>
                <Button
                  type="button"
                  variant="outline"
                  onClick={() => {
                    setApprovalDialogOpen(false);
                    approvalForm.reset();
                  }}
                >
                  Cancel
                </Button>
                <Button
                  type="submit"
                  disabled={updateTransferMutation.isPending}
                >
                  {updateTransferMutation.isPending ? (
                    <>
                      <Loader2 className="mr-2 h-4 w-4 animate-spin" />
                      Approving...
                    </>
                  ) : (
                    "Approve Transfer"
                  )}
                </Button>
              </DialogFooter>
            </form>
          </DialogContent>
        </Dialog>

        {/* Rejection Dialog */}
        <Dialog open={rejectionDialogOpen} onOpenChange={setRejectionDialogOpen}>
          <DialogContent className="sm:max-w-[500px]">
            <DialogHeader>
              <DialogTitle>Reject Transfer</DialogTitle>
              <DialogDescription>
                Are you sure you want to reject transfer {selectedTransfer?.transferCode}? Please provide a reason for rejection.
              </DialogDescription>
            </DialogHeader>
            <div className="space-y-4">
              <div>
                <Label htmlFor="rejectionReason">Rejection Reason</Label>
                <Textarea
                  id="rejectionReason"
                  placeholder="Enter reason for rejecting this transfer..."
                  value={rejectionReason}
                  onChange={(e) => setRejectionReason(e.target.value)}
                  className="mt-1"
                  rows={3}
                />
              </div>
            </div>
            <DialogFooter>
              <Button
                variant="outline"
                onClick={() => {
                  setRejectionDialogOpen(false);
                  setRejectionReason("");
                }}
              >
                Cancel
              </Button>
              <Button
                variant="destructive"
                onClick={() => {
                  if (selectedTransfer && rejectionReason.trim()) {
                    rejectTransferMutation.mutate({
                      id: selectedTransfer.id,
                      rejectionReason: rejectionReason.trim()
                    });
                  }
                }}
                disabled={!rejectionReason.trim() || rejectTransferMutation.isPending}
              >
                {rejectTransferMutation.isPending ? "Rejecting..." : "Reject Transfer"}
              </Button>
            </DialogFooter>
          </DialogContent>
        </Dialog>
        {/*Rejecturn Shipped Dialog*/}
        <Dialog open={returnShippedDialogOpen} onOpenChange={setReturnShippedDialogOpen}>
          <DialogContent className="max-w-md">
            <DialogHeader>
              <DialogTitle>Add Shipping Details</DialogTitle>
              <DialogDescription>
                Enter return courier name, return tracking number, and return shipped date for this transfer.
              </DialogDescription>
            </DialogHeader>
            <form onSubmit={return_shippmentForm.handleSubmit(handleReturnShippedSubmit)} className="space-y-4">
              <div>
                <Label htmlFor="returnCourierName">Return Courier Name</Label>
                <Input
                  id="returnCourierName"
                  {...return_shippmentForm.register("returnCourierName")}
                  placeholder="Enter return courier name"
                />
                {return_shippmentForm.formState.errors.returnCourierName && (
                  <p className="text-sm text-red-600 mt-1">
                    {return_shippmentForm.formState.errors.returnCourierName.message}
                  </p>
                )}
              </div>
              <div>
                <Label htmlFor="returnShippedDate">Return Shipped Date</Label>
                <Input
                  id="returnShippedDate"
                  type="datetime-local"
                  {...return_shippmentForm.register("returnShippedDate")}
                />
                {return_shippmentForm.formState.errors.returnShippedDate && (
                  <p className="text-sm text-red-600 mt-1">
                    {return_shippmentForm.formState.errors.returnShippedDate.message}
                  </p>
                )}
              </div>
              <div>
                <Label htmlFor="returnTrackingNumber">Return Tracking Number</Label>
                <Input
                  id="returnTrackingNumber"
                  {...return_shippmentForm.register("returnTrackingNumber")}
                  placeholder="Enter tracking number"
                />
                {return_shippmentForm.formState.errors.returnTrackingNumber && (
                  <p className="text-sm text-red-600 mt-1">
                    {return_shippmentForm.formState.errors.returnTrackingNumber.message}
                  </p>
                )}
              </div>
              <DialogFooter>
                <Button type="button" variant="outline" onClick={() => setReturnShippedDialogOpen(false)}>
                  Cancel
                </Button>
                <Button type="submit" disabled={returnShippmentMutation.isPending}>
                  {updateTransferMutation.isPending ? (
                    <>
                      <Loader2 className="w-4 h-4 mr-2 animate-spin" />
                      Updating...
                    </>
                  ) : (
                    "Submit Receipt"
                  )}
                </Button>
              </DialogFooter>
            </form>
          </DialogContent>
        </Dialog>
        {/* Return Request Reject Dialog */}

        <Dialog open={rejectReturnRequestDialog} onOpenChange={setRejectReturnRequestDialog}>
          <DialogContent className="sm:max-w-[500px]">
            <DialogHeader>
              <DialogTitle>Reject Return Request/Dispose</DialogTitle>
              <DialogDescription>
                Are you sure you want to reject return request {selectedTransfer?.transferCode}? It will dispose the Return Items.
              </DialogDescription>
            </DialogHeader>
            <div className="space-y-4">
              <div>
                <Label htmlFor="rejectionReason">Disposal Reason</Label>
                <Textarea
                  id="rejectionReason"
                  placeholder="Enter reason for rejecting this transfer..."
                  value={disposalReason}
                  onChange={(e) => setDisposalReason(e.target.value)}
                  className="mt-1"
                  rows={3}
                />
              </div>
            </div>
            <DialogFooter>
              <Button
                variant="outline"
                onClick={() => {
                  setRejectReturnRequestDialog(false);
                  setDisposalReason("");
                }}
              >
                Cancel
              </Button>
              <Button
                variant="destructive"
                onClick={() => {
                  if (selectedTransfer && disposalReason.trim()) {
                    rejectReturnRequestMutation.mutate({
                      id: selectedTransfer.id,
                      disposalReason: disposalReason.trim(),
                      status:'return-rejected'
                    });
                  }
                }}
                disabled={!disposalReason.trim() || rejectReturnRequestMutation.isPending}
              >
                {rejectReturnRequestMutation.isPending ? "Disposing..." : "Dispose Transfer"}
              </Button>
            </DialogFooter>
          </DialogContent>
        </Dialog>
      </div>
  );
}<|MERGE_RESOLUTION|>--- conflicted
+++ resolved
@@ -688,17 +688,10 @@
       receivedDate: new Date(data.receivedDate),
       overallCondition,
       receiverNotes: data.receiverNotes,
-<<<<<<< HEAD
       status: overallCondition,
       updateType: 'receipt_confirmation',
       updateDescription: `Transfer is ${overallCondition}`,
       items: data.items
-=======
-      status: isAccepted ? 'completed' : 'return_requested',
-      returnReason: isAccepted ? undefined : data.receiverNotes,
-      updateType: 'receipt_confirmation',
-      updateDescription: isAccepted ? 'Transfer completed and accepted' : 'Return requested - awaiting admin approval',
->>>>>>> 19ac5950
     });
     
     setAcceptanceDialogOpen(false);
@@ -789,7 +782,6 @@
 }
 // 3️⃣ Other roles: admin, managers → see all transfers (no change)
 
-<<<<<<< HEAD
 
   const filteredTransfers = (Array.isArray(roleFilteredTransfers) ? roleFilteredTransfers : []).filter((transfer: any) => {
     switch (activeTab) {
@@ -812,31 +804,6 @@
   .sort((a: any, b: any) => {
     return new Date(b.createdAt).getTime() - new Date(a.createdAt).getTime();
   });
-=======
-  const filteredTransfers = (transfers && Array.isArray(transfers) ? transfers : [])
-    .filter((transfer: any) => {
-      switch (activeTab) {
-        case "pending":
-          return transfer.status === "pending" || transfer.status === "approved";
-        case "in-transit":
-          return transfer.status === "in-transit";
-        case "completed":
-          return transfer.status === "completed";
-        case "returned":
-          return transfer.status === "returned";
-        case "rejected":
-          return transfer.status === "rejected";
-        default:
-          return true;
-      }
-    })
-    .sort((a: any, b: any) => {
-      // Sort by creation date, latest first
-      const dateA = new Date(a.createdAt).getTime();
-      const dateB = new Date(b.createdAt).getTime();
-      return dateB - dateA;
-    });
->>>>>>> 19ac5950
 
   // Check if there are enough warehouses for transfers
   const activeWarehouses = warehouses?.filter((w: any) => w.isActive) || [];
@@ -1045,12 +1012,8 @@
                                     )}
                                   </>
                                 )}
-<<<<<<< HEAD
                                 {transfer.status === "approved" && (transfer.sourceWarehouse?.managerId === user?.id|| user?.role === "admin") && (
               
-=======
-                                {transfer.status === "approved" && (user?.role === 'admin' || transfer.sourceWarehouse?.managerId === user?.id) && (
->>>>>>> 19ac5950
                                   <Button
                                     variant="ghost"
                                     size="sm"
@@ -1064,11 +1027,7 @@
                                     <FileText className="h-4 w-4" />
                                   </Button>
                                 )}
-<<<<<<< HEAD
                                 {transfer.status === "in-transit" && (transfer.destinationWarehouse?.managerId === user?.id || user?.role==='admin')&& (
-=======
-                                {transfer.status === "in-transit" && (user?.role === 'admin' || transfer.destinationWarehouse?.managerId === user?.id) && (
->>>>>>> 19ac5950
                                   <Button
                                     variant="ghost"
                                     size="sm"
